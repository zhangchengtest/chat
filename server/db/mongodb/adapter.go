// +build mongodb

// Package mongodb is a database adapter for MongoDB.
package mongodb

import (
	"context"
	"crypto/tls"
	"encoding/json"
	"errors"
	"strconv"
	"strings"
	"time"

	"github.com/tinode/chat/server/auth"
	"github.com/tinode/chat/server/db/common"
	"github.com/tinode/chat/server/store"
	t "github.com/tinode/chat/server/store/types"
	b "go.mongodb.org/mongo-driver/bson"
	"go.mongodb.org/mongo-driver/bson/primitive"
	mdb "go.mongodb.org/mongo-driver/mongo"
	mdbopts "go.mongodb.org/mongo-driver/mongo/options"
)

// adapter holds MongoDB connection data.
type adapter struct {
	conn   *mdb.Client
	db     *mdb.Database
	dbName string
	// Maximum number of records to return
	maxResults int
	// Maximum number of message records to return
	maxMessageResults int
	version           int
	ctx               context.Context
	useTransactions   bool
}

const (
	defaultHost     = "localhost:27017"
	defaultDatabase = "tinode"

	adpVersion  = 112
	adapterName = "mongodb"

	defaultMaxResults = 1024
	// This is capped by the Session's send queue limit (128).
	defaultMaxMessageResults = 100

	defaultAuthMechanism = "SCRAM-SHA-256"
	defaultAuthSource    = "admin"
)

// See https://godoc.org/go.mongodb.org/mongo-driver/mongo/options#ClientOptions for explanations.
type configType struct {
	Addresses      interface{} `json:"addresses,omitempty"`
	ConnectTimeout int         `json:"timeout,omitempty"`

	// Options separately from ClientOptions (custom options):
	Database   string `json:"database,omitempty"`
	ReplicaSet string `json:"replica_set,omitempty"`

	AuthMechanism string `json:"auth_mechanism,omitempty"`
	AuthSource    string `json:"auth_source,omitempty"`
	Username      string `json:"username,omitempty"`
	Password      string `json:"password,omitempty"`

	UseTLS             bool   `json:"tls,omitempty"`
	TlsCertFile        string `json:"tls_cert_file,omitempty"`
	TlsPrivateKey      string `json:"tls_private_key,omitempty"`
	InsecureSkipVerify bool   `json:"tls_skip_verify,omitempty"`
}

// Open initializes mongodb session
func (a *adapter) Open(jsonconfig json.RawMessage) error {
	if a.conn != nil {
		return errors.New("adapter mongodb is already connected")
	}

	if len(jsonconfig) < 2 {
		return errors.New("adapter mongodb missing config")
	}

	var err error
	var config configType
	if err = json.Unmarshal(jsonconfig, &config); err != nil {
		return errors.New("adapter mongodb failed to parse config: " + err.Error())
	}

	var opts mdbopts.ClientOptions

	if config.Addresses == nil {
		opts.SetHosts([]string{defaultHost})
	} else if host, ok := config.Addresses.(string); ok {
		opts.SetHosts([]string{host})
	} else if ihosts, ok := config.Addresses.([]interface{}); ok && len(ihosts) > 0 {
		hosts := make([]string, len(ihosts))
		for i, ih := range ihosts {
			h, ok := ih.(string)
			if !ok || h == "" {
				return errors.New("adapter mongodb invalid config.Addresses value")
			}
			hosts[i] = h
		}
		opts.SetHosts(hosts)
	} else {
		return errors.New("adapter mongodb failed to parse config.Addresses")
	}

	if config.Database == "" {
		a.dbName = defaultDatabase
	} else {
		a.dbName = config.Database
	}

	if config.ReplicaSet != "" {
		opts.SetReplicaSet(config.ReplicaSet)
		a.useTransactions = true
	} else {
		// Retriable writes are not supported in a standalone instance.
		opts.SetRetryWrites(false)
	}

	if config.Username != "" {
		if config.AuthMechanism == "" {
			config.AuthMechanism = defaultAuthMechanism
		}
		if config.AuthSource == "" {
			config.AuthSource = defaultAuthSource
		}
		var passwordSet bool
		if config.Password != "" {
			passwordSet = true
		}
		opts.SetAuth(
			mdbopts.Credential{
				AuthMechanism: config.AuthMechanism,
				AuthSource:    config.AuthSource,
				Username:      config.Username,
				Password:      config.Password,
				PasswordSet:   passwordSet,
			})
	}

	if config.UseTLS {
		tlsConfig := tls.Config{
			InsecureSkipVerify: config.InsecureSkipVerify,
		}

		if config.TlsCertFile != "" {
			cert, err := tls.LoadX509KeyPair(config.TlsCertFile, config.TlsPrivateKey)
			if err != nil {
				return err
			}

			tlsConfig.Certificates = append(tlsConfig.Certificates, cert)
		}

		opts.SetTLSConfig(&tlsConfig)
	}

	if a.maxResults <= 0 {
		a.maxResults = defaultMaxResults
	}

	if a.maxMessageResults <= 0 {
		a.maxMessageResults = defaultMaxMessageResults
	}

	a.ctx = context.Background()
	a.conn, err = mdb.Connect(a.ctx, &opts)
	a.db = a.conn.Database(a.dbName)
	if err != nil {
		return err
	}
	a.version = -1

	return nil
}

// Close the adapter
func (a *adapter) Close() error {
	var err error
	if a.conn != nil {
		err = a.conn.Disconnect(a.ctx)
		a.conn = nil
		a.version = -1
	}
	return err
}

// IsOpen checks if the adapter is ready for use
func (a *adapter) IsOpen() bool {
	return a.conn != nil
}

// GetDbVersion returns current database version.
func (a *adapter) GetDbVersion() (int, error) {
	if a.version > 0 {
		return a.version, nil
	}

	var result struct {
		Key   string `bson:"_id"`
		Value int
	}
	if err := a.db.Collection("kvmeta").FindOne(a.ctx, b.M{"_id": "version"}).Decode(&result); err != nil {
		if err == mdb.ErrNoDocuments {
			err = errors.New("Database not initialized")
		}
		return -1, err
	}

	a.version = result.Value
	return result.Value, nil
}

// CheckDbVersion checks if the actual database version matches adapter version.
func (a *adapter) CheckDbVersion() error {
	version, err := a.GetDbVersion()
	if err != nil {
		return err
	}

	if version != adpVersion {
		return errors.New("Invalid database version " + strconv.Itoa(version) +
			". Expected " + strconv.Itoa(adpVersion))
	}

	return nil
}

// Version returns adapter version
func (a *adapter) Version() int {
	return adpVersion
}

// DB connection stats object.
func (a *adapter) Stats() interface{} {
	if a.db == nil {
		return nil
	}

	var result b.M
	if err := a.db.RunCommand(a.ctx, b.D{{"serverStatus", 1}}, nil).Decode(&result); err != nil {
		return nil
	}

	return result["connections"]
}

// GetName returns the name of the adapter
func (a *adapter) GetName() string {
	return adapterName
}

// SetMaxResults configures how many results can be returned in a single DB call.
func (a *adapter) SetMaxResults(val int) error {
	if val <= 0 {
		a.maxResults = defaultMaxResults
	} else {
		a.maxResults = val
	}

	return nil
}

// CreateDb creates the database optionally dropping an existing database first.
func (a *adapter) CreateDb(reset bool) error {
	if reset {
		if err := a.db.Drop(a.ctx); err != nil {
			return err
		}
	} else if a.isDbInitialized() {
		return errors.New("Database already initialized")
	}
	// Collections (tables) do not need to be explicitly created since MongoDB creates them with first write operation

	indexes := []struct {
		Collection string
		Field      string
		IndexOpts  mdb.IndexModel
	}{
		// Users
		// Index on 'user.state' for finding suspended and soft-deleted users.
		{
			Collection: "users",
			Field:      "state",
		},
		// Index on 'user.tags' array so user can be found by tags.
		{
			Collection: "users",
			Field:      "tags",
		},
		// Index for 'user.devices.deviceid' to ensure Device ID uniqueness across users.
		// Partial filter set to avoid unique constraint for null values (when user object have no devices).
		{
			Collection: "users",
			IndexOpts: mdb.IndexModel{
				Keys: b.M{"devices.deviceid": 1},
				Options: mdbopts.Index().
					SetUnique(true).
					SetPartialFilterExpression(b.M{"devices.deviceid": b.M{"$exists": true}}),
			},
		},

		// User authentication records {_id, userid, secret}
		// Should be able to access user's auth records by user id
		{
			Collection: "auth",
			Field:      "userid",
		},

		// Subscription to a topic. The primary key is a topic:user string
		{
			Collection: "subscriptions",
			Field:      "user",
		},
		{
			Collection: "subscriptions",
			Field:      "topic",
		},

		// Topics stored in database
		// Index on 'owner' field for deleting users.
		{
			Collection: "topics",
			Field:      "owner",
		},
		// Index on 'state' for finding suspended and soft-deleted topics.
		{
			Collection: "topics",
			Field:      "state",
		},
		// Index on 'topic.tags' array so topics can be found by tags.
		// These tags are not unique as opposite to 'user.tags'.
		{
			Collection: "topics",
			Field:      "tags",
		},

		// Stored message
		// Compound index of 'topic - seqid' for selecting messages in a topic.
		{
			Collection: "messages",
			IndexOpts:  mdb.IndexModel{Keys: b.D{{"topic", 1}, {"seqid", 1}}},
		},
		// Compound index of hard-deleted messages
		{
			Collection: "messages",
			IndexOpts:  mdb.IndexModel{Keys: b.D{{"topic", 1}, {"delid", 1}}},
		},
		// Compound multi-index of soft-deleted messages: each message gets multiple compound index entries like
		// 		 [topic, user1, delid1], [topic, user2, delid2],...
		{
			Collection: "messages",
			IndexOpts:  mdb.IndexModel{Keys: b.D{{"topic", 1}, {"deletedfor.user", 1}, {"deletedfor.delid", 1}}},
		},

		// Log of deleted messages
		// Compound index of 'topic - delid'
		{
			Collection: "dellog",
			IndexOpts:  mdb.IndexModel{Keys: b.D{{"topic", 1}, {"delid", 1}}},
		},

		// User credentials - contact information such as "email:jdoe@example.com" or "tel:+18003287448":
		// Id: "method:credential" like "email:jdoe@example.com". See types.Credential.
		// Index on 'credentials.user' to be able to query credentials by user id.
		{
			Collection: "credentials",
			Field:      "user",
		},

		// Records of file uploads. See types.FileDef.
		// Index on 'fileuploads.usecount' to be able to delete unused records at once.
		{
			Collection: "fileuploads",
			Field:      "usecount",
		},
	}

	var err error
	for _, idx := range indexes {
		if idx.Field != "" {
			_, err = a.db.Collection(idx.Collection).Indexes().CreateOne(a.ctx, mdb.IndexModel{Keys: b.M{idx.Field: 1}})
		} else {
			_, err = a.db.Collection(idx.Collection).Indexes().CreateOne(a.ctx, idx.IndexOpts)
		}
		if err != nil {
			return err
		}
	}

	// Collection "kvmeta" with metadata key-value pairs.
	// Key in "_id" field.
	// Record current DB version.
	if _, err := a.db.Collection("kvmeta").InsertOne(a.ctx, map[string]interface{}{"_id": "version", "value": adpVersion}); err != nil {
		return err
	}

	// Create system topic 'sys'.
	return createSystemTopic(a)
}

// UpgradeDb upgrades database to the current adapter version.
func (a *adapter) UpgradeDb() error {
	bumpVersion := func(a *adapter, x int) error {
		if err := a.updateDbVersion(x); err != nil {
			return err
		}
		_, err := a.GetDbVersion()
		return err
	}

	_, err := a.GetDbVersion()
	if err != nil {
		return err
	}

	if a.version == 110 {
		// Perform database upgrade from versions 110 to version 111.

		// Users

		// Reset previously unused field State to value StateOK.
		if _, err := a.db.Collection("users").UpdateMany(a.ctx,
			b.M{},
			b.M{"$set": b.M{"state": t.StateOK}}); err != nil {
			return err
		}

		// Add StatusDeleted to all deleted users as indicated by DeletedAt not being null.
		if _, err := a.db.Collection("users").UpdateMany(a.ctx,
			b.M{"deletedat": b.M{"$ne": nil}},
			b.M{"$set": b.M{"state": t.StateDeleted}}); err != nil {
			return err
		}

		// Rename DeletedAt into StateAt. Update only those rows which have defined DeletedAt.
		if _, err := a.db.Collection("users").UpdateMany(a.ctx,
			b.M{"deletedat": b.M{"$exists": true}},
			b.M{"$rename": b.M{"deletedat": "stateat"}}); err != nil {
			return err
		}

		// Drop secondary index DeletedAt.
		if _, err := a.db.Collection("users").Indexes().DropOne(a.ctx, "deletedat_1"); err != nil {
			return err
		}

		// Create secondary index on State for finding suspended and soft-deleted topics.
		if _, err = a.db.Collection("users").Indexes().CreateOne(a.ctx, mdb.IndexModel{Keys: b.M{"state": 1}}); err != nil {
			return err
		}

		// Topics

		// Add StateDeleted to all topics with DeletedAt not null.
		if _, err := a.db.Collection("topics").UpdateMany(a.ctx,
			b.M{"deletedat": b.M{"$ne": nil}},
			b.M{"$set": b.M{"state": t.StateDeleted}}); err != nil {
			return err
		}

		// Set StateOK for all other topics.
		if _, err := a.db.Collection("topics").UpdateMany(a.ctx,
			b.M{"state": b.M{"$exists": false}},
			b.M{"$set": b.M{"state": t.StateOK}}); err != nil {
			return err
		}

		// Rename DeletedAt into StateAt. Update only those rows which have defined DeletedAt.
		if _, err := a.db.Collection("topics").UpdateMany(a.ctx,
			b.M{"deletedat": b.M{"$exists": true}},
			b.M{"$rename": b.M{"deletedat": "stateat"}}); err != nil {
			return err
		}

		// Create secondary index on State for finding suspended and soft-deleted topics.
		if _, err = a.db.Collection("topics").Indexes().CreateOne(a.ctx, mdb.IndexModel{Keys: b.M{"state": 1}}); err != nil {
			return err
		}

		if err := bumpVersion(a, 111); err != nil {
			return err
		}
	}

	if a.version == 111 {
		// Just bump the version to keep in line with MySQL.
		if err := bumpVersion(a, 112); err != nil {
			return err
		}
	}

	if a.version != adpVersion {
		return errors.New("Failed to perform database upgrade to version " + strconv.Itoa(adpVersion) +
			". DB is still at " + strconv.Itoa(a.version))
	}
	return nil
}

func (a *adapter) updateDbVersion(v int) error {
	a.version = -1
	_, err := a.db.Collection("kvmeta").UpdateOne(a.ctx,
		b.M{"_id": "version"},
		b.M{"$set": b.M{"value": v}},
	)
	return err
}

// Create system topic 'sys'.
func createSystemTopic(a *adapter) error {
	now := t.TimeNow()
	_, err := a.db.Collection("topics").InsertOne(a.ctx, &t.Topic{
		ObjHeader: t.ObjHeader{
			Id:        "sys",
			CreatedAt: now,
			UpdatedAt: now},
		TouchedAt: now,
		Access:    t.DefaultAccess{Auth: t.ModeNone, Anon: t.ModeNone},
		Public:    map[string]interface{}{"fn": "System"},
	})
	return err
}

// User management

// UserCreate creates user record
func (a *adapter) UserCreate(usr *t.User) error {
	if _, err := a.db.Collection("users").InsertOne(a.ctx, &usr); err != nil {
		return err
	}

	return nil
}

// UserGet fetches a single user by user id. If user is not found it returns (nil, nil)
func (a *adapter) UserGet(id t.Uid) (*t.User, error) {
	var user t.User

	filter := b.M{"_id": id.String(), "state": b.M{"$ne": t.StateDeleted}}
	if err := a.db.Collection("users").FindOne(a.ctx, filter).Decode(&user); err != nil {
		if err == mdb.ErrNoDocuments { // User not found
			return nil, nil
		} else {
			return nil, err
		}
	}
	user.Public = unmarshalBsonD(user.Public)
	user.Trusted = unmarshalBsonD(user.Trusted)
	return &user, nil
}

// UserGetAll returns user records for a given list of user IDs
func (a *adapter) UserGetAll(ids ...t.Uid) ([]t.User, error) {
	uids := make([]interface{}, len(ids))
	for i, id := range ids {
		uids[i] = id.String()
	}

	var users []t.User
	filter := b.M{"_id": b.M{"$in": uids}, "state": b.M{"$ne": t.StateDeleted}}
	cur, err := a.db.Collection("users").Find(a.ctx, filter)
	if err != nil {
		return nil, err
	}
	defer cur.Close(a.ctx)

	for cur.Next(a.ctx) {
		var user t.User
		if err := cur.Decode(&user); err != nil {
			return nil, err
		}
		user.Public = unmarshalBsonD(user.Public)
		user.Trusted = unmarshalBsonD(user.Trusted)
		users = append(users, user)
	}
	return users, nil
}

func (a *adapter) maybeStartTransaction(sess mdb.Session) error {
	if a.useTransactions {
		return sess.StartTransaction()
	}
	return nil
}

func (a *adapter) maybeCommitTransaction(ctx context.Context, sess mdb.Session) error {
	if a.useTransactions {
		return sess.CommitTransaction(ctx)
	}
	return nil
}

// UserDelete deletes user record.
func (a *adapter) UserDelete(uid t.Uid, hard bool) error {
	forUser := uid.String()
	// Select topics where the user is the owner.
	topicIds, err := a.db.Collection("topics").Distinct(a.ctx, "_id", b.M{"owner": forUser})
	if err != nil {
		return err
	}
	topicFilter := b.M{"topic": b.M{"$in": topicIds}}

	var sess mdb.Session
	if sess, err = a.conn.StartSession(); err != nil {
		return err
	}
	defer sess.EndSession(a.ctx)

	if err = a.maybeStartTransaction(sess); err != nil {
		return err
	}

	if err = mdb.WithSession(a.ctx, sess, func(sc mdb.SessionContext) error {

		if hard {
			// Can't delete user's messages in all topics because we cannot notify topics of such deletion.
			// Or we have to delete these messages one by one.
			// For now, just leave the messages there marked as sent by "not found" user.

			// Delete topics where the user is the owner:
			if len(topicIds) > 0 {
				// 1. Delete dellog
				// 2. Decrement fileuploads.
				// 3. Delete all messages.
				// 4. Delete subscriptions.

				// Delete dellog entries.
				_, err = a.db.Collection("dellog").DeleteMany(sc, topicFilter)
				if err != nil {
					return err
				}

				// Decrement fileuploads UseCounter
				// First get array of attachments IDs that were used in messages of topics from topicIds
				// Then decrement the usecount field of these file records
				err = a.decFileUseCounter(sc, "messages", b.M{"topic": b.M{"$in": topicIds}})
				if err != nil {
					return err
				}

				// Decrement use counter for topic avatars
				err = a.decFileUseCounter(sc, "topics", b.M{"_id": b.M{"$in": topicIds}})
				if err != nil {
					return err
				}

				// Delete messages
				_, err = a.db.Collection("messages").DeleteMany(sc, topicFilter)
				if err != nil {
					return err
				}

				// Delete subscriptions
				_, err = a.db.Collection("subscriptions").DeleteMany(sc, topicFilter)
				if err != nil {
					return err
				}

				// And finally delete the topics.
				if _, err = a.db.Collection("topics").DeleteMany(sc, b.M{"owner": forUser}); err != nil {
					return err
				}
			}

			// Select all other topics where the user is a subscriber.
			topicIds, err = a.db.Collection("subscriptions").Distinct(sc, "topic", b.M{"user": forUser})
			if err != nil {
				return err
			}

			if len(topicIds) > 0 {
				// Delete user's dellog entries.
				if _, err = a.db.Collection("dellog").DeleteMany(sc,
					b.M{"topic": b.M{"$in": topicIds}, "deletedfor": forUser}); err != nil {
					return err
				}

				// Delete user's markings of soft-deleted messages
				filter := b.M{"topic": b.M{"$in": topicIds}, "deletedfor.user": forUser}
				if _, err = a.db.Collection("messages").
					UpdateMany(sc, filter, b.M{"$pull": b.M{"deletedfor": b.M{"user": forUser}}}); err != nil {
					return err
				}

				// Delete user's subscriptions in all topics.
				if err = a.subsDelete(sc, b.M{"user": forUser}, true); err != nil {
					return err
				}
			}

			// Delete user's authentication records.
			if _, err = a.authDelAllRecords(sc, uid); err != nil {
				return err
			}

			// Delete credentials.
			if err = a.credDel(sc, uid, "", ""); err != nil && err != t.ErrNotFound {
				return err
			}

			// Delete avatar (decrement use counter).
			if err = a.decFileUseCounter(sc, "users", b.M{"_id": forUser}); err != nil {
				return err
			}

			// And finally delete the user.
			if _, err = a.db.Collection("users").DeleteOne(sc, b.M{"_id": forUser}); err != nil {
				return err
			}
		} else {
			// Disable user's subscriptions.
			if err = a.subsDelete(sc, b.M{"user": forUser}, false); err != nil {
				return err
			}

			// Disable subscriptions for topics where the user is the owner.
			// Disable topics where the user is the owner.
			now := t.TimeNow()
			disable := b.M{"$set": b.M{"state": t.StateDeleted, "stateat": now}}

			if _, err = a.db.Collection("subscriptions").UpdateMany(sc, topicFilter, disable); err != nil {
				return err
			}
			if _, err = a.db.Collection("topics").UpdateMany(sc, b.M{"_id": b.M{"$in": topicIds}}, disable); err != nil {
				return err
			}
			if _, err = a.db.Collection("users").UpdateMany(sc, b.M{"_id": forUser}, disable); err != nil {
				return err
			}
		}

		// Finally commit all changes
		return a.maybeCommitTransaction(sc, sess)
	}); err != nil {
		return err
	}

	return err
}

// topicStateForUser is called by UserUpdate when the update contains state change
func (a *adapter) topicStateForUser(uid t.Uid, now time.Time, update interface{}) error {
	state, ok := update.(t.ObjState)
	if !ok {
		return t.ErrMalformed
	}

	if now.IsZero() {
		now = t.TimeNow()
	}

	// Change state of all topics where the user is the owner.
	if _, err := a.db.Collection("topics").UpdateMany(a.ctx,
		b.M{"owner": uid.String(), "state": b.M{"$ne": t.StateDeleted}},
		b.M{"$set": b.M{"state": state, "stateat": now}}); err != nil {
		return err
	}

	// Change state of p2p topics with the user (p2p topic's owner is blank)
	topicIds, err := a.db.Collection("subscriptions").Distinct(a.ctx, "topic", b.M{"user": uid.String()})
	if err != nil {
		return err
	}

	if _, err := a.db.Collection("topics").UpdateMany(a.ctx,
		b.M{"_id": b.M{"$in": topicIds}, "owner": "", "state": b.M{"$ne": t.StateDeleted}},
		b.M{"$set": b.M{"state": state, "stateat": now}}); err != nil {
		return err
	}
	// Subscriptions don't need to be updated:
	// subscriptions of a disabled user are not disabled and still can be manipulated.
	return nil
}

// UserUpdate updates user record
func (a *adapter) UserUpdate(uid t.Uid, update map[string]interface{}) error {
	// to get round the hardcoded "UpdatedAt" key in store.Users.Update()
	update = normalizeUpdateMap(update)

	_, err := a.db.Collection("users").UpdateOne(a.ctx, b.M{"_id": uid.String()}, b.M{"$set": update})
	if err != nil {
		return err
	}

	if state, ok := update["state"]; ok {
		now, _ := update["stateat"].(time.Time)
		err = a.topicStateForUser(uid, now, state)
	}
	return err
}

// UserUpdateTags adds, removes, or resets user's tags
func (a *adapter) UserUpdateTags(uid t.Uid, add, remove, reset []string) ([]string, error) {
	// Compare to nil vs checking for zero length: zero length reset is valid.
	if reset != nil {
		// Replace Tags with the new value
		return reset, a.UserUpdate(uid, map[string]interface{}{"tags": reset})
	}

	var user t.User
	err := a.db.Collection("users").FindOne(a.ctx, b.M{"_id": uid.String()}).Decode(&user)
	if err != nil {
		return nil, err
	}

	// Mutate the tag list.
	newTags := user.Tags
	if len(add) > 0 {
		newTags = union(newTags, add)
	}
	if len(remove) > 0 {
		newTags = diff(newTags, remove)
	}

	update := map[string]interface{}{"tags": newTags}
	if err := a.UserUpdate(uid, update); err != nil {
		return nil, err
	}

	// Get the new tags
	var tags map[string][]string
	findOpts := mdbopts.FindOne().SetProjection(b.M{"tags": 1, "_id": 0})
	err = a.db.Collection("users").FindOne(a.ctx, b.M{"_id": uid.String()}, findOpts).Decode(&tags)
	if err != nil {
		return nil, err
	}

	return tags["tags"], nil
}

// UserGetByCred returns user ID for the given validated credential.
func (a *adapter) UserGetByCred(method, value string) (t.Uid, error) {
	var userId map[string]string
	err := a.db.Collection("credentials").FindOne(a.ctx,
		b.M{"_id": method + ":" + value},
		mdbopts.FindOne().SetProjection(b.M{"user": 1, "_id": 0}),
	).Decode(&userId)
	if err != nil {
		if err == mdb.ErrNoDocuments {
			return t.ZeroUid, nil
		}
		return t.ZeroUid, err
	}

	return t.ParseUid(userId["user"]), nil
}

// UserUnreadCount returns the total number of unread messages in all topics with
// the R permission.
func (a *adapter) UserUnreadCount(uid t.Uid) (int, error) {
	pipeline := b.A{
		b.M{"$match": b.M{"user": uid.String()}},
		// Join documents from two collection
		b.M{"$lookup": b.M{
			"from":         "topics",
			"localField":   "topic",
			"foreignField": "_id",
			"as":           "fromTopics"},
		},
		// Merge two documents into one
		b.M{"$replaceRoot": b.M{"newRoot": b.M{"$mergeObjects": b.A{b.M{"$arrayElemAt": b.A{"$fromTopics", 0}}, "$$ROOT"}}}},

		b.M{"$match": b.M{
			"deletedat": b.M{"$exists": false},
			"state":     b.M{"$ne": t.StateDeleted},
			// Filter by access mode
			"modewant":  b.M{"$bitsAllSet": b.A{t.ModeRead}},
			"modegiven": b.M{"$bitsAllSet": b.A{t.ModeRead}}}},

		b.M{"$group": b.M{"_id": nil, "unreadCount": b.M{"$sum": b.M{"$subtract": b.A{"$seqid", "$readseqid"}}}}},
	}
	cur, err := a.db.Collection("subscriptions").Aggregate(a.ctx, pipeline)
	if err != nil {
		return 0, err
	}
	defer cur.Close(a.ctx)

	var result []struct {
		Id          interface{} `bson:"_id"`
		UnreadCount int         `bson:"unreadCount"`
	}
	if err = cur.All(a.ctx, &result); err != nil {
		return 0, err
	}
	if len(result) == 0 { // Not found
		return 0, nil
	}
	return result[0].UnreadCount, nil
}

// Credential management

// CredUpsert adds or updates a validation record. Returns true if inserted, false if updated.
// 1. if credential is validated:
// 1.1 Hard-delete unconfirmed equivalent record, if exists.
// 1.2 Insert new. Report error if duplicate.
// 2. if credential is not validated:
// 2.1 Check if validated equivalent exist. If so, report an error.
// 2.2 Soft-delete all unvalidated records of the same method.
// 2.3 Undelete existing credential. Return if successful.
// 2.4 Insert new credential record.
func (a *adapter) CredUpsert(cred *t.Credential) (bool, error) {
	credCollection := a.db.Collection("credentials")

	cred.Id = cred.Method + ":" + cred.Value

	if !cred.Done {
		// Check if the same credential is already validated.
		var result1 t.Credential
		err := credCollection.FindOne(a.ctx, b.M{"_id": cred.Id}).Decode(&result1)
		if result1 != (t.Credential{}) {
			// Someone has already validated this credential.
			return false, t.ErrDuplicate
		}
		if err != nil && err != mdb.ErrNoDocuments { // if no result -> continue
			return false, err
		}

		// Soft-delete all unvalidated records of this user and method.
		_, err = credCollection.UpdateMany(a.ctx,
			b.M{"user": cred.User, "method": cred.Method, "done": false},
			b.M{"$set": b.M{"deletedat": t.TimeNow()}})
		if err != nil {
			return false, err
		}

		// If credential is not confirmed, it should not block others
		// from attempting to validate it: make index user-unique instead of global-unique.
		cred.Id = cred.User + ":" + cred.Id

		// Check if this credential has already been added by the user.
		var result2 t.Credential
		err = credCollection.FindOne(a.ctx, b.M{"_id": cred.Id}).Decode(&result2)
		if result2 != (t.Credential{}) {
			_, err = credCollection.UpdateOne(a.ctx,
				b.M{"_id": cred.Id},
				b.M{
					"$unset": b.M{"deletedat": ""},
					"$set":   b.M{"updatedat": cred.UpdatedAt, "resp": cred.Resp}})
			if err != nil {
				return false, err
			}

			// The record was updated, all is fine.
			return false, nil
		}
		if err != nil && err != mdb.ErrNoDocuments {
			return false, err
		}
	} else {
		// Hard-delete potentially present unvalidated credential.
		_, err := credCollection.DeleteOne(a.ctx, b.M{"_id": cred.User + ":" + cred.Id})
		if err != nil {
			return false, err
		}
	}

	// Insert a new record.
	_, err := credCollection.InsertOne(a.ctx, cred)
	if isDuplicateErr(err) {
		return true, t.ErrDuplicate
	}

	return true, err
}

// CredGetActive returns the currently active credential record for the given method.
func (a *adapter) CredGetActive(uid t.Uid, method string) (*t.Credential, error) {
	var cred t.Credential

	filter := b.M{
		"user":      uid.String(),
		"deletedat": b.M{"$exists": false},
		"method":    method,
		"done":      false}

	if err := a.db.Collection("credentials").FindOne(a.ctx, filter).Decode(&cred); err != nil {
		if err == mdb.ErrNoDocuments { // Cred not found
			return nil, t.ErrNotFound
		}
		return nil, err
	}

	return &cred, nil
}

// CredGetAll returns credential records for the given user and method, validated only or all.
func (a *adapter) CredGetAll(uid t.Uid, method string, validatedOnly bool) ([]t.Credential, error) {
	filter := b.M{"user": uid.String()}
	if method != "" {
		filter["method"] = method
	}
	if validatedOnly {
		filter["done"] = true
	} else {
		filter["deletedat"] = b.M{"$exists": false}
	}

	cur, err := a.db.Collection("credentials").Find(a.ctx, filter)
	if err != nil {
		return nil, err
	}
	defer cur.Close(a.ctx)

	var credentials []t.Credential
	if err := cur.All(a.ctx, &credentials); err != nil {
		return nil, err
	}
	return credentials, nil
}

// CredDel deletes credentials for the given method/value. If method is empty, deletes all
// user's credentials.
func (a *adapter) credDel(ctx context.Context, uid t.Uid, method, value string) error {
	credCollection := a.db.Collection("credentials")
	filter := b.M{"user": uid.String()}
	if method != "" {
		filter["method"] = method
		if value != "" {
			filter["value"] = value
		}
	} else {
		res, err := credCollection.DeleteMany(ctx, filter)
		if err == nil {
			if res.DeletedCount == 0 {
				err = t.ErrNotFound
			}
		}
		return err
	}

	// Hard-delete all confirmed values or values with no attempts at confirmation.
	hardDeleteFilter := copyBsonMap(filter)
	hardDeleteFilter["$or"] = b.A{
		b.M{"done": true},
		b.M{"retries": 0}}
	if res, err := credCollection.DeleteMany(ctx, hardDeleteFilter); err != nil {
		return err
	} else if res.DeletedCount > 0 {
		return nil
	}

	// Soft-delete all other values.
	res, err := credCollection.UpdateMany(ctx, filter, b.M{"$set": b.M{"deletedat": t.TimeNow()}})
	if err == nil {
		if res.ModifiedCount == 0 {
			err = t.ErrNotFound
		}
	}
	return err
}

func (a *adapter) CredDel(uid t.Uid, method, value string) error {
	return a.credDel(a.ctx, uid, method, value)
}

// CredConfirm marks given credential as validated.
func (a *adapter) CredConfirm(uid t.Uid, method string) error {
	cred, err := a.CredGetActive(uid, method)
	if err != nil {
		return err
	}

	cred.Done = true
	cred.UpdatedAt = t.TimeNow()
	if _, err = a.CredUpsert(cred); err != nil {
		return err
	}

	_, _ = a.db.Collection("credentials").DeleteOne(a.ctx, b.M{"_id": uid.String() + ":" + cred.Method + ":" + cred.Value})
	return nil
}

// CredFail increments count of failed validation attepmts for the given credentials.
func (a *adapter) CredFail(uid t.Uid, method string) error {
	filter := b.M{
		"user":      uid.String(),
		"deletedat": b.M{"$exists": false},
		"method":    method,
		"done":      false}

	update := b.M{
		"$inc": b.M{"retries": 1},
		"$set": b.M{"updatedat": t.TimeNow()}}
	_, err := a.db.Collection("credentials").UpdateOne(a.ctx, filter, update)
	return err
}

// Authentication management for the basic authentication scheme

// AuthGetUniqueRecord returns authentication record for a given unique value i.e. login.
func (a *adapter) AuthGetUniqueRecord(unique string) (t.Uid, auth.Level, []byte, time.Time, error) {
	var record struct {
		UserId  string
		AuthLvl auth.Level
		Secret  []byte
		Expires time.Time
	}

	filter := b.M{"_id": unique}
	findOpts := mdbopts.FindOne().SetProjection(b.M{
		"userid":  1,
		"authlvl": 1,
		"secret":  1,
		"expires": 1,
	})
	if err := a.db.Collection("auth").FindOne(a.ctx, filter, findOpts).Decode(&record); err != nil {
		if err == mdb.ErrNoDocuments {
			return t.ZeroUid, 0, nil, time.Time{}, nil
		}
		return t.ZeroUid, 0, nil, time.Time{}, err
	}

	return t.ParseUid(record.UserId), record.AuthLvl, record.Secret, record.Expires, nil
}

// AuthGetRecord returns authentication record given user ID and method.
func (a *adapter) AuthGetRecord(uid t.Uid, scheme string) (string, auth.Level, []byte, time.Time, error) {
	var record struct {
		Id      string `bson:"_id"`
		AuthLvl auth.Level
		Secret  []byte
		Expires time.Time
	}

	filter := b.M{"userid": uid.String(), "scheme": scheme}
	findOpts := mdbopts.FindOne().SetProjection(b.M{
		"authlvl": 1,
		"secret":  1,
		"expires": 1,
	})
	err := a.db.Collection("auth").FindOne(a.ctx, filter, findOpts).Decode(&record)
	if err != nil {
		if err == mdb.ErrNoDocuments {
			return "", 0, nil, time.Time{}, t.ErrNotFound
		}
		return "", 0, nil, time.Time{}, err
	}

	return record.Id, record.AuthLvl, record.Secret, record.Expires, nil
}

// AuthAddRecord creates new authentication record
func (a *adapter) AuthAddRecord(uid t.Uid, scheme, unique string, authLvl auth.Level, secret []byte, expires time.Time) error {
	authRecord := b.M{
		"_id":     unique,
		"userid":  uid.String(),
		"scheme":  scheme,
		"authlvl": authLvl,
		"secret":  secret,
		"expires": expires}
	if _, err := a.db.Collection("auth").InsertOne(a.ctx, authRecord); err != nil {
		if isDuplicateErr(err) {
			return t.ErrDuplicate
		}
		return err
	}
	return nil
}

// AuthDelScheme deletes an existing authentication scheme for the user.
func (a *adapter) AuthDelScheme(uid t.Uid, scheme string) error {
	_, err := a.db.Collection("auth").DeleteOne(a.ctx,
		b.M{
			"userid": uid.String(),
			"scheme": scheme})
	return err
}

func (a *adapter) authDelAllRecords(ctx context.Context, uid t.Uid) (int, error) {
	res, err := a.db.Collection("auth").DeleteMany(ctx, b.M{"userid": uid.String()})
	return int(res.DeletedCount), err
}

// AuthDelAllRecords deletes all records of a given user.
func (a *adapter) AuthDelAllRecords(uid t.Uid) (int, error) {
	return a.authDelAllRecords(a.ctx, uid)
}

// AuthUpdRecord modifies an authentication record.
func (a *adapter) AuthUpdRecord(uid t.Uid, scheme, unique string,
	authLvl auth.Level, secret []byte, expires time.Time) error {
	// The primary key is immutable. If '_id' has changed, we have to replace the old record with a new one:
	// 1. Check if '_id' has changed.
	// 2. If not, execute update by '_id'
	// 3. If yes, first insert the new record (it may fail due to dublicate '_id') then delete the old one.

	var err error
	var record struct {
		Unique string `bson:"_id"`
	}
	findOpts := mdbopts.FindOne().SetProjection(b.M{"_id": 1})
	filter := b.M{"userid": uid.String(), "scheme": scheme}
	if err = a.db.Collection("auth").FindOne(a.ctx, filter, findOpts).Decode(&record); err != nil {
		return err
	}

	if record.Unique == unique {
		_, err = a.db.Collection("auth").UpdateOne(a.ctx,
			b.M{"_id": unique},
			b.M{"$set": b.M{
				"authlvl": authLvl,
				"secret":  secret,
				"expires": expires}})
	} else {
		err = a.AuthAddRecord(uid, scheme, unique, authLvl, secret, expires)
		if err == nil {
			a.AuthDelScheme(uid, scheme)
		}
	}

	return err
}

// Topic management

func (a *adapter) undeleteSubscription(sub *t.Subscription) error {
	_, err := a.db.Collection("subscriptions").UpdateOne(a.ctx,
		b.M{"_id": sub.Id},
		b.M{
			"$unset": b.M{"deletedat": ""},
			"$set": b.M{
				"updatedat": sub.UpdatedAt,
				"createdat": sub.CreatedAt,
				"modegiven": sub.ModeGiven,
				"delid":     0,
				"readseqid": 0,
				"recvseqid": 0}})
	return err
}

// TopicCreate creates a topic
func (a *adapter) TopicCreate(topic *t.Topic) error {
	_, err := a.db.Collection("topics").InsertOne(a.ctx, &topic)
	return err
}

// TopicCreateP2P creates a p2p topic
func (a *adapter) TopicCreateP2P(initiator, invited *t.Subscription) error {
	initiator.Id = initiator.Topic + ":" + initiator.User
	// Don't care if the initiator changes own subscription
	replOpts := mdbopts.Replace().SetUpsert(true)
	_, err := a.db.Collection("subscriptions").ReplaceOne(a.ctx, b.M{"_id": initiator.Id}, initiator, replOpts)
	if err != nil {
		return err
	}

	// If the second subscription exists, don't overwrite it. Just make sure it's not deleted.
	invited.Id = invited.Topic + ":" + invited.User
	_, err = a.db.Collection("subscriptions").InsertOne(a.ctx, invited)
	if err != nil {
		// Is this a duplicate subscription?
		if !isDuplicateErr(err) {
			// It's a genuine DB error
			return err
		}
		// Undelete the second subsription if it exists: remove DeletedAt, update CreatedAt and UpdatedAt,
		// update ModeGiven.
		err = a.undeleteSubscription(invited)
		if err != nil {
			return err
		}
	}

	topic := &t.Topic{
		ObjHeader: t.ObjHeader{Id: initiator.Topic},
		TouchedAt: initiator.GetTouchedAt()}
	topic.ObjHeader.MergeTimes(&initiator.ObjHeader)
	return a.TopicCreate(topic)
}

// TopicGet loads a single topic by name, if it exists. If the topic does not exist the call returns (nil, nil)
func (a *adapter) TopicGet(topic string) (*t.Topic, error) {
	var tpc = new(t.Topic)
	if err := a.db.Collection("topics").FindOne(a.ctx, b.M{"_id": topic}).Decode(tpc); err != nil {
		if err == mdb.ErrNoDocuments {
			return nil, nil
		}
		return nil, err
	}
	tpc.Public = unmarshalBsonD(tpc.Public)
	tpc.Trusted = unmarshalBsonD(tpc.Trusted)
	return tpc, nil
}

// TopicsForUser loads user's contact list: p2p and grp topics, except for 'me' & 'fnd' subscriptions.
// Reads and denormalizes Public & Trusted values.
func (a *adapter) TopicsForUser(uid t.Uid, keepDeleted bool, opts *t.QueryOpt) ([]t.Subscription, error) {
	// Fetch user's subscriptions
	filter := b.M{"user": uid.String()}
	if !keepDeleted {
		// Filter out rows with defined deletedat
		filter["deletedat"] = b.M{"$exists": false}
	}

	limit := 0
	ims := time.Time{}
	if opts != nil {
		if opts.Topic != "" {
			filter["topic"] = opts.Topic
		}

		// Apply the limit only when the client does not manage the cache (or cold start).
		// Otherwise have to get all subscriptions and do a manual join with users/topics.
		if opts.IfModifiedSince == nil {
			if opts.Limit > 0 && opts.Limit < a.maxResults {
				limit = opts.Limit
			} else {
				limit = a.maxResults
			}
		} else {
			ims = *opts.IfModifiedSince
		}
	} else {
		limit = a.maxResults
	}

	var findOpts *mdbopts.FindOptions
	if limit > 0 {
		findOpts = mdbopts.Find().SetLimit(int64(limit))
	}

	cur, err := a.db.Collection("subscriptions").Find(a.ctx, filter, findOpts)
	if err != nil {
		return nil, err
	}

	// Fetch subscriptions. Two queries are needed: users table (me & p2p) and topics table (p2p and grp).
	// Prepare a list of Separate subscriptions to users vs topics
	join := make(map[string]t.Subscription) // Keeping these to make a join with table for .private and .access
	topq := make([]string, 0, 16)
	usrq := make([]string, 0, 16)
	for cur.Next(a.ctx) {
		var sub t.Subscription
		if err = cur.Decode(&sub); err != nil {
			break
		}
		tname := sub.Topic
		sub.User = uid.String()
		tcat := t.GetTopicCat(tname)

		if tcat == t.TopicCatMe || tcat == t.TopicCatFnd {
			// Skip 'me' or 'fnd' subscription. Don't skip 'sys'.
			continue
		} else if tcat == t.TopicCatP2P {
			// P2P subscription, find the other user to get user.Public
			uid1, uid2, _ := t.ParseP2P(sub.Topic)
			if uid1 == uid {
				usrq = append(usrq, uid2.String())
				sub.SetWith(uid2.UserId())
			} else {
				usrq = append(usrq, uid1.String())
				sub.SetWith(uid1.UserId())
			}
			topq = append(topq, tname)
		} else {
			// Group or sys subscription.
			if tcat == t.TopicCatGrp {
				// Maybe convert channel name to topic name.
				tname = t.ChnToGrp(tname)
			}
			topq = append(topq, tname)
		}
		sub.Private = unmarshalBsonD(sub.Private)
		join[tname] = sub
	}
	cur.Close(a.ctx)
	if err != nil {
		return nil, err
	}

	var subs []t.Subscription
	if len(join) == 0 {
		return subs, nil
	}

	if len(topq) > 0 {
		// Fetch grp & p2p topics
		filter = b.M{"_id": b.M{"$in": topq}}
		if !keepDeleted {
			filter["state"] = b.M{"$ne": t.StateDeleted}
		}
		if !ims.IsZero() {
			// Use cache timestamp if provided: get newer entries only.
			filter["updatedat"] = b.M{"$gt": ims}

			findOpts = nil
			if limit > 0 && limit < len(topq) {
				// No point in fetching more than the requested limit.
				findOpts = mdbopts.Find().SetLimit(int64(limit))
			}
		}
		cur, err = a.db.Collection("topics").Find(a.ctx, filter, findOpts)
		if err != nil {
			return nil, err
		}

		for cur.Next(a.ctx) {
			var top t.Topic
			if err = cur.Decode(&top); err != nil {
				break
			}
			sub := join[top.Id]
			sub.UpdatedAt = common.SelectEarliestUpdatedAt(sub.UpdatedAt, top.UpdatedAt, ims)
			sub.SetState(top.State)
			sub.SetTouchedAt(top.TouchedAt)
			sub.SetSeqId(top.SeqId)
			if t.GetTopicCat(sub.Topic) == t.TopicCatGrp {
				sub.SetPublic(unmarshalBsonD(top.Public))
				sub.SetTrusted(unmarshalBsonD(top.Trusted))
			}
			// Put back the updated value of a p2p subsription, will process further below
			join[top.Id] = sub
		}
		cur.Close(a.ctx)
		if err != nil {
			return nil, err
		}
	}

	// Fetch p2p users and join to p2p tables
	if len(usrq) > 0 {
		filter = b.M{"_id": b.M{"$in": usrq}}
		if !keepDeleted {
			filter["state"] = b.M{"$ne": t.StateDeleted}
		}

		// Ignoring ims: we need all users to get LastSeen and UserAgent.

		cur, err = a.db.Collection("users").Find(a.ctx, filter, findOpts)
		if err != nil {
			return nil, err
		}

<<<<<<< HEAD
		for cur.Next(a.ctx) {
			var usr t.User
			if err = cur.Decode(&usr); err != nil {
=======
		var usr2 t.User
		for cur.Next(a.ctx) {
			if err = cur.Decode(&usr2); err != nil {
>>>>>>> 1bb4a6e6
				break
			}

			joinOn := uid.P2PName(t.ParseUid(usr2.Id))
			if sub, ok := join[joinOn]; ok {
				sub.UpdatedAt = common.SelectEarliestUpdatedAt(sub.UpdatedAt, usr2.UpdatedAt, ims)
				sub.SetState(usr2.State)
				sub.SetPublic(unmarshalBsonD(usr2.Public))
				sub.SetTrusted(unmarshalBsonD(usr2.Trusted))
				sub.SetDefaultAccess(usr2.Access.Auth, usr2.Access.Anon)
				sub.SetLastSeenAndUA(usr2.LastSeen, usr2.UserAgent)
				join[joinOn] = sub
			}
		}
		cur.Close(a.ctx)
		if err != nil {
			return nil, err
		}
	}

	subs = make([]t.Subscription, 0, len(join))
	for _, sub := range join {
		subs = append(subs, sub)
	}

	return common.SelectEarliestUpdatedSubs(subs, opts, a.maxResults), nil
}

// UsersForTopic loads users' subscriptions for a given topic. Public & Trusted are loaded.
func (a *adapter) UsersForTopic(topic string, keepDeleted bool, opts *t.QueryOpt) ([]t.Subscription, error) {
	tcat := t.GetTopicCat(topic)

	// Fetch topic subscribers
	// Fetch all subscribed users. The number of users is not large
	filter := b.M{"topic": topic}
	if !keepDeleted && tcat != t.TopicCatP2P {
		// Filter out rows with DeletedAt being not null.
		// P2P topics must load all subscriptions otherwise it will be impossible
		// to swap Public values.
		filter["deletedat"] = b.M{"$exists": false}
	}

	limit := a.maxResults
	var oneUser t.Uid
	if opts != nil {
		// Ignore IfModifiedSince - we must return all entries
		// Those unmodified will be stripped of Public, Trusted & Private.

		if !opts.User.IsZero() {
			if tcat != t.TopicCatP2P {
				filter["user"] = opts.User.String()
			}
			oneUser = opts.User
		}
		if opts.Limit > 0 && opts.Limit < limit {
			limit = opts.Limit
		}
	}

	cur, err := a.db.Collection("subscriptions").Find(a.ctx, filter, mdbopts.Find().SetLimit(int64(limit)))
	if err != nil {
		return nil, err
	}

	// Fetch subscriptions
	var subs []t.Subscription
	join := make(map[string]t.Subscription)
	usrq := make([]interface{}, 0, 16)
	for cur.Next(a.ctx) {
		var sub t.Subscription
		if err = cur.Decode(&sub); err != nil {
			break
		}
		join[sub.User] = sub
		usrq = append(usrq, sub.User)
	}
	cur.Close(a.ctx)
	if err != nil {
		return nil, err
	}

	if len(usrq) > 0 {
		subs = make([]t.Subscription, 0, len(usrq))

		// Fetch users by a list of subscriptions
		cur, err = a.db.Collection("users").Find(a.ctx, b.M{
			"_id":   b.M{"$in": usrq},
			"state": b.M{"$ne": t.StateDeleted}})
		if err != nil {
			return nil, err
		}

<<<<<<< HEAD
		for cur.Next(a.ctx) {
			var usr t.User
			if err = cur.Decode(&usr); err != nil {
=======
		var usr2 t.User
		for cur.Next(a.ctx) {
			if err = cur.Decode(&usr2); err != nil {
>>>>>>> 1bb4a6e6
				break
			}
			if sub, ok := join[usr2.Id]; ok {
				sub.ObjHeader.MergeTimes(&usr2.ObjHeader)
				sub.Private = unmarshalBsonD(sub.Private)
<<<<<<< HEAD
				sub.SetPublic(unmarshalBsonD(usr.Public))
				sub.SetLastSeenAndUA(usr.LastSeen, usr.UserAgent)
=======
				sub.SetPublic(unmarshalBsonD(usr2.Public))
				sub.SetTrusted(unmarshalBsonD(usr2.Trusted))
>>>>>>> 1bb4a6e6
				subs = append(subs, sub)
			}
		}
		cur.Close(a.ctx)
		if err != nil {
			return nil, err
		}
	}

	if t.GetTopicCat(topic) == t.TopicCatP2P && len(subs) > 0 {
		// Swap public values & lastSeen of P2P topics as expected.
		if len(subs) == 1 {
			// User is deleted. Nothing we can do.
			subs[0].SetPublic(nil)
<<<<<<< HEAD
			subs[0].SetLastSeenAndUA(nil, "")
=======
			subs[0].SetTrusted(nil)
>>>>>>> 1bb4a6e6
		} else {
			tmp := subs[0].GetPublic()
			subs[0].SetPublic(subs[1].GetPublic())
<<<<<<< HEAD
			subs[1].SetPublic(pub)

			lastSeen := subs[0].GetLastSeen()
			userAgent := subs[0].GetUserAgent()
			subs[0].SetLastSeenAndUA(subs[1].GetLastSeen(), subs[1].GetUserAgent())
			subs[1].SetLastSeenAndUA(lastSeen, userAgent)
=======
			subs[1].SetPublic(tmp)

			tmp = subs[0].GetTrusted()
			subs[0].SetTrusted(subs[1].GetTrusted())
			subs[1].SetTrusted(tmp)
>>>>>>> 1bb4a6e6
		}

		// Remove deleted and unneeded subscriptions
		if !keepDeleted || !oneUser.IsZero() {
			var xsubs []t.Subscription
			for i := range subs {
				if (subs[i].DeletedAt != nil && !keepDeleted) || (!oneUser.IsZero() && subs[i].Uid() != oneUser) {
					continue
				}
				xsubs = append(xsubs, subs[i])
			}
			subs = xsubs
		}
	}

	return subs, nil
}

// OwnTopics loads a slice of topic names where the user is the owner.
func (a *adapter) OwnTopics(uid t.Uid) ([]string, error) {
	filter := b.M{"owner": uid.String(), "state": b.M{"$ne": t.StateDeleted}}
	findOpts := mdbopts.Find().SetProjection(b.M{"_id": 1})
	cur, err := a.db.Collection("topics").Find(a.ctx, filter, findOpts)
	if err != nil {
		return nil, err
	}

	var names []string
	for cur.Next(a.ctx) {
		var res map[string]string
		if err = cur.Decode(&res); err != nil {
			break
		}
		names = append(names, res["_id"])
	}
	cur.Close(a.ctx)

	return names, err
}

// ChannelsForUser loads a slice of topic names where the user is a channel reader and notifications (P) are enabled.
func (a *adapter) ChannelsForUser(uid t.Uid) ([]string, error) {
	filter := b.M{
		"user":      uid.String(),
		"deletedat": b.M{"$exists": false},
		"topic":     b.M{"$regex": primitive.Regex{Pattern: "^chn"}},
		"modewant":  b.M{"$bitsAllSet": b.A{t.ModePres}},
		"modegiven": b.M{"$bitsAllSet": b.A{t.ModePres}}}
	findOpts := mdbopts.Find().SetProjection(b.M{"topic": 1})
	cur, err := a.db.Collection("subscriptions").Find(a.ctx, filter, findOpts)
	if err != nil {
		return nil, err
	}

	var names []string
	for cur.Next(a.ctx) {
		var res map[string]string
		if err = cur.Decode(&res); err != nil {
			break
		}
		names = append(names, res["topic"])
	}
	cur.Close(a.ctx)

	return names, err
}

// TopicShare creates topic subscriptions
func (a *adapter) TopicShare(subs []*t.Subscription) error {
	// Assign Ids.
	for i := 0; i < len(subs); i++ {
		subs[i].Id = subs[i].Topic + ":" + subs[i].User
	}

	// Subscription could have been marked as deleted (DeletedAt != nil). If it's marked
	// as deleted, unmark by clearing the DeletedAt field of the old subscription and
	// updating times and ModeGiven.
	for _, sub := range subs {
		_, err := a.db.Collection("subscriptions").InsertOne(a.ctx, sub)
		if err != nil {
			if isDuplicateErr(err) {
				if err = a.undeleteSubscription(sub); err != nil {
					return err
				}
			} else {
				return err
			}
		}
	}

	return nil
}

// TopicDelete deletes topic, subscription, messages
func (a *adapter) TopicDelete(topic string, hard bool) error {
	err := a.subsDelete(a.ctx, b.M{"topic": topic}, hard)
	if err != nil {
		return err
	}

	filter := b.M{"_id": topic}
	if hard {
		if err = a.MessageDeleteList(topic, nil); err != nil {
			return err
		}
		if err = a.decFileUseCounter(a.ctx, "topics", filter); err != nil {
			return err
		}
		_, err = a.db.Collection("topics").DeleteOne(a.ctx, filter)
	} else {
		_, err = a.db.Collection("topics").UpdateOne(a.ctx, filter, b.M{"$set": b.M{
			"state":   t.StateDeleted,
			"stateat": t.TimeNow(),
		}})
	}

	return err
}

// TopicUpdateOnMessage increments Topic's or User's SeqId value and updates TouchedAt timestamp.
func (a *adapter) TopicUpdateOnMessage(topic string, msg *t.Message) error {
	return a.topicUpdate(topic, map[string]interface{}{"seqid": msg.SeqId, "touchedat": msg.CreatedAt})
}

// TopicUpdate updates topic record.
func (a *adapter) TopicUpdate(topic string, update map[string]interface{}) error {
	return a.topicUpdate(topic, normalizeUpdateMap(update))
}

// TopicOwnerChange updates topic's owner
func (a *adapter) TopicOwnerChange(topic string, newOwner t.Uid) error {
	return a.topicUpdate(topic, map[string]interface{}{"owner": newOwner.String()})
}

func (a *adapter) topicUpdate(topic string, update map[string]interface{}) error {
	_, err := a.db.Collection("topics").UpdateOne(a.ctx,
		b.M{"_id": topic},
		b.M{"$set": update})

	return err
}

// Topic subscriptions

// SubscriptionGet reads a subscription of a user to a topic
func (a *adapter) SubscriptionGet(topic string, user t.Uid) (*t.Subscription, error) {
	sub := new(t.Subscription)
	err := a.db.Collection("subscriptions").FindOne(a.ctx, b.M{
		"_id":       topic + ":" + user.String(),
		"deletedat": b.M{"$exists": false}}).Decode(sub)
	if err != nil {
		if err == mdb.ErrNoDocuments {
			return nil, nil
		}
		return nil, err
	}

	return sub, nil
}

// SubsForUser loads all subscriptions of a given user. It does NOT load Public, Trusted or Private values,
// does not load deleted subs.
func (a *adapter) SubsForUser(user t.Uid) ([]t.Subscription, error) {
	filter := b.M{"user": user.String(), "deletedat": b.M{"$exists": false}}

	cur, err := a.db.Collection("subscriptions").Find(a.ctx, filter)
	if err != nil {
		return nil, err
	}
	defer cur.Close(a.ctx)

	var subs []t.Subscription
	for cur.Next(a.ctx) {
		var ss t.Subscription
		if err := cur.Decode(&ss); err != nil {
			return nil, err
		}
		ss.Private = nil
		subs = append(subs, ss)
	}

	return subs, cur.Err()
}

// SubsForTopic gets a list of subscriptions to a given topic. Does NOT load Public & Trusted values.
func (a *adapter) SubsForTopic(topic string, keepDeleted bool, opts *t.QueryOpt) ([]t.Subscription, error) {
	filter := b.M{"topic": topic}
	if !keepDeleted {
		filter["deletedat"] = b.M{"$exists": false}
	}

	limit := a.maxResults
	if opts != nil {
		// Ignore IfModifiedSince - we must return all entries
		// Those unmodified will be stripped of Public, Trusted & Private.

		if !opts.User.IsZero() {
			filter["user"] = opts.User.String()
		}
		if opts.Limit > 0 && opts.Limit < limit {
			limit = opts.Limit
		}
	}
	findOpts := new(mdbopts.FindOptions).SetLimit(int64(limit))

	cur, err := a.db.Collection("subscriptions").Find(a.ctx, filter, findOpts)
	if err != nil {
		return nil, err
	}
	defer cur.Close(a.ctx)

	var subs []t.Subscription
	for cur.Next(a.ctx) {
		var ss t.Subscription
		if err := cur.Decode(&ss); err != nil {
			return nil, err
		}
		ss.Private = unmarshalBsonD(ss.Private)
		subs = append(subs, ss)
	}

	return subs, cur.Err()
}

// SubsUpdate updates pasrt of a subscription object. Pass nil for fields which don't need to be updated
func (a *adapter) SubsUpdate(topic string, user t.Uid, update map[string]interface{}) error {
	// to get round the hardcoded pass of "Private" key
	update = normalizeUpdateMap(update)

	filter := b.M{}
	if !user.IsZero() {
		// Update one topic subscription
		filter["_id"] = topic + ":" + user.String()
	} else {
		// Update all topic subscriptions
		filter["topic"] = topic
	}
	_, err := a.db.Collection("subscriptions").UpdateOne(a.ctx, filter, b.M{"$set": update})
	return err
}

// SubsDelete deletes a single subscription
func (a *adapter) SubsDelete(topic string, user t.Uid) error {
	var sess mdb.Session
	var err error

	if sess, err = a.conn.StartSession(); err != nil {
		return err
	}
	defer sess.EndSession(a.ctx)

	if err = a.maybeStartTransaction(sess); err != nil {
		return err
	}

	forUser := user.String()

	return mdb.WithSession(a.ctx, sess, func(sc mdb.SessionContext) error {
		if err := a.subsDelete(sc, b.M{"_id": topic + ":" + forUser}, false); err != nil {
			return err
		}

		if !t.IsChannel(topic) {

			// Delete user's dellog entries.
			if _, err := a.db.Collection("dellog").DeleteMany(sc, b.M{"topic": topic, "deletedfor": forUser}); err != nil {
				return err
			}

			// Delete user's markings of soft-deleted messages
			filter := b.M{"topic": topic, "deletedfor.user": forUser}
			if _, err := a.db.Collection("messages").
				UpdateMany(sc, filter, b.M{"$pull": b.M{"deletedfor": b.M{"user": forUser}}}); err != nil {
				return err
			}
		}
		// Commit changes.
		return a.maybeCommitTransaction(sc, sess)
	})
}

// Delete/mark deleted subscriptions.
func (a *adapter) subsDelete(ctx context.Context, filter b.M, hard bool) error {
	var err error
	if hard {
		_, err = a.db.Collection("subscriptions").DeleteMany(ctx, filter)
	} else {
		now := t.TimeNow()
		_, err = a.db.Collection("subscriptions").UpdateMany(ctx, filter,
			b.M{"$set": b.M{"updatedat": now, "deletedat": now}})
	}
	return err
}

// Search
func (a *adapter) getFindPipeline(req [][]string, opt []string) (map[string]struct{}, b.A) {
	allReq := t.FlattenDoubleSlice(req)
	index := make(map[string]struct{})
	var allTags []interface{}
	for _, tag := range append(allReq, opt...) {
		allTags = append(allTags, tag)
		index[tag] = struct{}{}
	}

	pipeline := b.A{
		b.M{"$match": b.M{
			"tags":  b.M{"$in": allTags},
			"state": b.M{"$ne": t.StateDeleted},
		}},

		b.M{"$project": b.M{"_id": 1, "access": 1, "createdat": 1, "updatedat": 1, "public": 1, "trusted": 1, "tags": 1}},

		b.M{"$unwind": "$tags"},

		b.M{"$match": b.M{"tags": b.M{"$in": allTags}}},

		b.M{"$group": b.M{
			"_id":              "$_id",
			"access":           b.M{"$first": "$access"},
			"createdat":        b.M{"$first": "$createdat"},
			"updatedat":        b.M{"$first": "$updatedat"},
			"public":           b.M{"$first": "$public"},
			"trusted":          b.M{"$first": "$trusted"},
			"tags":             b.M{"$addToSet": "$tags"},
			"matchedTagsCount": b.M{"$sum": 1},
		}},

		b.M{"$sort": b.M{"matchedTagsCount": -1}},
	}

	for _, l := range req {
		var reqTags []interface{}
		for _, tag := range l {
			reqTags = append(reqTags, tag)
		}

		// Filter out documents where 'tags' intersection with 'reqTags' is an empty array
		pipeline = append(pipeline,
			b.M{"$match": b.M{"$expr": b.M{"$ne": b.A{b.M{"$size": b.M{"$setIntersection": b.A{"$tags", reqTags}}}, 0}}}})
	}

	return index, append(pipeline, b.M{"$limit": a.maxResults})
}

// FindUsers searches for new contacts given a list of tags
func (a *adapter) FindUsers(uid t.Uid, req [][]string, opt []string) ([]t.Subscription, error) {
	index, pipeline := a.getFindPipeline(req, opt)
	cur, err := a.db.Collection("users").Aggregate(a.ctx, pipeline)
	if err != nil {
		return nil, err
	}
	defer cur.Close(a.ctx)

	var subs []t.Subscription
	for cur.Next(a.ctx) {
		var user t.User
		var sub t.Subscription
		if err = cur.Decode(&user); err != nil {
			return nil, err
		}
		if user.Id == uid.String() {
			// Skip the caller
			continue
		}
		sub.CreatedAt = user.CreatedAt
		sub.UpdatedAt = user.UpdatedAt
		sub.User = user.Id
		sub.SetPublic(unmarshalBsonD(user.Public))
		sub.SetTrusted(unmarshalBsonD(user.Trusted))
		sub.SetDefaultAccess(user.Access.Auth, user.Access.Anon)
		tags := make([]string, 0, 1)
		for _, tag := range user.Tags {
			if _, ok := index[tag]; ok {
				tags = append(tags, tag)
			}
		}
		sub.Private = tags
		subs = append(subs, sub)
	}

	return subs, nil
}

// FindTopics searches for group topics given a list of tags
func (a *adapter) FindTopics(req [][]string, opt []string) ([]t.Subscription, error) {
	index, pipeline := a.getFindPipeline(req, opt)
	cur, err := a.db.Collection("topics").Aggregate(a.ctx, pipeline)
	if err != nil {
		return nil, err
	}
	defer cur.Close(a.ctx)

	var subs []t.Subscription
	for cur.Next(a.ctx) {
		var topic t.Topic
		var sub t.Subscription
		if err = cur.Decode(&topic); err != nil {
			return nil, err
		}

		sub.CreatedAt = topic.CreatedAt
		sub.UpdatedAt = topic.UpdatedAt
		if topic.UseBt {
			sub.Topic = t.GrpToChn(topic.Id)
		} else {
			sub.Topic = topic.Id
		}
		sub.SetPublic(unmarshalBsonD(topic.Public))
		sub.SetTrusted(unmarshalBsonD(topic.Trusted))
		sub.SetDefaultAccess(topic.Access.Auth, topic.Access.Anon)
		tags := make([]string, 0, 1)
		for _, tag := range topic.Tags {
			if _, ok := index[tag]; ok {
				tags = append(tags, tag)
			}
		}
		sub.Private = tags
		subs = append(subs, sub)
	}

	return subs, nil
}

// Messages

// MessageSave saves message to database
func (a *adapter) MessageSave(msg *t.Message) error {
	_, err := a.db.Collection("messages").InsertOne(a.ctx, msg)
	return err
}

// MessageGetAll returns messages matching the query
func (a *adapter) MessageGetAll(topic string, forUser t.Uid, opts *t.QueryOpt) ([]t.Message, error) {
	var limit = a.maxMessageResults
	var lower, upper int
	requester := forUser.String()
	if opts != nil {
		if opts.Since > 0 {
			lower = opts.Since
		}
		if opts.Before > 0 {
			upper = opts.Before
		}

		if opts.Limit > 0 && opts.Limit < limit {
			limit = opts.Limit
		}
	}
	filter := b.M{
		"topic":           topic,
		"delid":           b.M{"$exists": false},
		"deletedfor.user": b.M{"$ne": requester},
	}
	if upper == 0 {
		filter["seqid"] = b.M{"$gte": lower}
	} else {
		filter["seqid"] = b.M{"$gte": lower, "$lt": upper}
	}
	findOpts := mdbopts.Find().SetSort(b.D{{"topic", -1}, {"seqid", -1}})
	findOpts.SetLimit(int64(limit))

	cur, err := a.db.Collection("messages").Find(a.ctx, filter, findOpts)
	if err != nil {
		return nil, err
	}
	defer cur.Close(a.ctx)

	var msgs []t.Message
	for cur.Next(a.ctx) {
		var msg t.Message
		if err = cur.Decode(&msg); err != nil {
			return nil, err
		}
		msg.Content = unmarshalBsonD(msg.Content)
		msgs = append(msgs, msg)
	}

	return msgs, nil
}

func (a *adapter) messagesHardDelete(topic string) error {
	var err error

	// TODO: handle file uploads
	filter := b.M{"topic": topic}
	if _, err = a.db.Collection("dellog").DeleteMany(a.ctx, filter); err != nil {
		return err
	}

	if _, err = a.db.Collection("messages").DeleteMany(a.ctx, filter); err != nil {
		return err
	}

	if err = a.decFileUseCounter(a.ctx, "messages", filter); err != nil {
		return err
	}

	return err
}

// MessageDeleteList marks messages as deleted.
// Soft- or Hard- is defined by forUser value: forUSer.IsZero == true is hard.
func (a *adapter) MessageDeleteList(topic string, toDel *t.DelMessage) error {
	var err error

	if toDel == nil {
		// No filter: delete all messages.
		return a.messagesHardDelete(topic)
	}

	// Only some messages are being deleted

	// Start with making a log entry
	_, err = a.db.Collection("dellog").InsertOne(a.ctx, toDel)
	if err != nil {
		return err
	}

	filter := b.M{
		"topic": topic,
		// Skip already hard-deleted messages.
		"delid": b.M{"$exists": false},
	}
	if len(toDel.SeqIdRanges) > 1 || toDel.SeqIdRanges[0].Hi <= toDel.SeqIdRanges[0].Low {
		rangeFilter := b.A{}
		for _, rng := range toDel.SeqIdRanges {
			if rng.Hi == 0 {
				rangeFilter = append(rangeFilter, b.M{"seqid": rng.Low})
			} else {
				rangeFilter = append(rangeFilter, b.M{"seqid": b.M{"$gte": rng.Low, "$lte": rng.Hi}})
			}
		}
		filter["$or"] = rangeFilter
	} else {
		filter["seqid"] = b.M{"$gte": toDel.SeqIdRanges[0].Low, "$lte": toDel.SeqIdRanges[0].Hi}
	}

	if toDel.DeletedFor == "" {
		if err = a.decFileUseCounter(a.ctx, "messages", filter); err != nil {
			return err
		}
		// Hard-delete individual messages. Message is not deleted but all fields with content
		// are replaced with nulls.
		_, err = a.db.Collection("messages").UpdateMany(a.ctx, filter, b.M{"$set": b.M{
			"deletedat":   t.TimeNow(),
			"delid":       toDel.DelId,
			"from":        "",
			"head":        nil,
			"content":     nil,
			"attachments": nil}})
	} else {
		// Soft-deleting: adding DelId to DeletedFor

		// Skip messages already soft-deleted for the current user
		filter["deletedfor.user"] = b.M{"$ne": toDel.DeletedFor}
		_, err = a.db.Collection("messages").UpdateMany(a.ctx, filter,
			b.M{"$addToSet": b.M{
				"deletedfor": &t.SoftDelete{
					User:  toDel.DeletedFor,
					DelId: toDel.DelId,
				}}})
	}

	// If operation has failed, remove dellog record.
	if err != nil {
		_, _ = a.db.Collection("dellog").DeleteOne(a.ctx, b.M{"_id": toDel.Id})
	}
	return err
}

// MessageGetDeleted returns a list of deleted message Ids.
func (a *adapter) MessageGetDeleted(topic string, forUser t.Uid, opts *t.QueryOpt) ([]t.DelMessage, error) {
	var limit = a.maxResults
	var lower, upper int
	if opts != nil {
		if opts.Since > 0 {
			lower = opts.Since
		}
		if opts.Before > 0 {
			upper = opts.Before
		}
		if opts.Limit > 0 && opts.Limit < limit {
			limit = opts.Limit
		}
	}
	filter := b.M{
		"topic": topic,
		"$or": b.A{
			b.M{"deletedfor": forUser.String()},
			b.M{"deletedfor": ""},
		}}
	if upper == 0 {
		filter["delid"] = b.M{"$gte": lower}
	} else {
		filter["delid"] = b.M{"$gte": lower, "$lt": upper}
	}
	findOpts := mdbopts.Find().
		SetSort(b.D{{"topic", 1}, {"delid", 1}}).
		SetLimit(int64(limit))

	cur, err := a.db.Collection("dellog").Find(a.ctx, filter, findOpts)
	if err != nil {
		return nil, err
	}
	defer cur.Close(a.ctx)

	var dmsgs []t.DelMessage
	if err = cur.All(a.ctx, &dmsgs); err != nil {
		return nil, err
	}

	return dmsgs, nil
}

// Devices (for push notifications).

// DeviceUpsert creates or updates a device record.
func (a *adapter) DeviceUpsert(uid t.Uid, dev *t.DeviceDef) error {
	userId := uid.String()
	var user t.User
	err := a.db.Collection("users").FindOne(a.ctx, b.M{
		"_id":              userId,
		"devices.deviceid": dev.DeviceId}).Decode(&user)

	if err == nil && user.Id != "" { // current user owns this device
		// ArrayFilter used to avoid adding another (duplicate) device object. Update that device data
		updOpts := mdbopts.Update().SetArrayFilters(mdbopts.ArrayFilters{
			Filters: []interface{}{b.M{"dev.deviceid": dev.DeviceId}}})
		_, err = a.db.Collection("users").UpdateOne(a.ctx,
			b.M{"_id": userId},
			b.M{"$set": b.M{
				"devices.$[dev].platform": dev.Platform,
				"devices.$[dev].lastseen": dev.LastSeen,
				"devices.$[dev].lang":     dev.Lang}},
			updOpts)
		return err
	} else if err == mdb.ErrNoDocuments { // device is free or owned by other user
		err = a.deviceInsert(userId, dev)

		if isDuplicateErr(err) {
			// Other user owns this device.
			// We need to delete this device from that user and then insert again
			if _, err = a.db.Collection("users").UpdateOne(a.ctx,
				b.M{"devices.deviceid": dev.DeviceId},
				b.M{"$pull": b.M{"devices": b.M{"deviceid": dev.DeviceId}}}); err != nil {

				return err
			}
			return a.deviceInsert(userId, dev)
		}
		if err != nil {
			return err
		}
		return nil
	}

	return err
}

// deviceInsert adds device object to user.devices array
func (a *adapter) deviceInsert(userId string, dev *t.DeviceDef) error {
	filter := b.M{"_id": userId}
	_, err := a.db.Collection("users").UpdateOne(a.ctx, filter,
		b.M{"$push": b.M{"devices": dev}})

	if err != nil && strings.Contains(err.Error(), "must be an array") {
		// field 'devices' is not array. Make it array with 'dev' as its first element
		_, err = a.db.Collection("users").UpdateOne(a.ctx, filter,
			b.M{"$set": b.M{"devices": []interface{}{dev}}})
	}

	return err
}

// DeviceGetAll returns all devices for a given set of users
func (a *adapter) DeviceGetAll(uids ...t.Uid) (map[t.Uid][]t.DeviceDef, int, error) {
	ids := make([]interface{}, len(uids))
	for i, id := range uids {
		ids[i] = id.String()
	}

	filter := b.M{"_id": b.M{"$in": ids}}
	findOpts := mdbopts.Find().SetProjection(b.M{"_id": 1, "devices": 1})
	cur, err := a.db.Collection("users").Find(a.ctx, filter, findOpts)
	if err != nil {
		return nil, 0, err
	}
	defer cur.Close(a.ctx)

	result := make(map[t.Uid][]t.DeviceDef)
	count := 0
	var uid t.Uid
	for cur.Next(a.ctx) {
		var row struct {
			Id      string `bson:"_id"`
			Devices []t.DeviceDef
		}
		if err = cur.Decode(&row); err != nil {
			return nil, 0, err
		}
		if row.Devices != nil && len(row.Devices) > 0 {
			if err := uid.UnmarshalText([]byte(row.Id)); err != nil {
				continue
			}

			result[uid] = row.Devices
			count++
		}
	}
	return result, count, cur.Err()
}

// DeviceDelete deletes a device record (push token).
func (a *adapter) DeviceDelete(uid t.Uid, deviceID string) error {
	var err error
	filter := b.M{"_id": uid.String()}
	update := b.M{}
	if deviceID == "" {
		update["$set"] = b.M{"devices": []interface{}{}}
	} else {
		update["$pull"] = b.M{"devices": b.M{"deviceid": deviceID}}
	}
	_, err = a.db.Collection("users").UpdateOne(a.ctx, filter, update)
	return err
}

// File upload records. The files are stored outside of the database.

// FileStartUpload initializes a file upload
func (a *adapter) FileStartUpload(fd *t.FileDef) error {
	_, err := a.db.Collection("fileuploads").InsertOne(a.ctx, fd)
	return err
}

// FileFinishUpload marks file upload as completed, successfully or otherwise.
func (a *adapter) FileFinishUpload(fd *t.FileDef, success bool, size int64) (*t.FileDef, error) {
	now := t.TimeNow()
	if success {
		// Mark upload as completed.
		if _, err := a.db.Collection("fileuploads").UpdateOne(a.ctx,
			b.M{"_id": fd.Id},
			b.M{"$set": b.M{
				"updatedat": now,
				"status":    t.UploadCompleted,
				"size":      size,
			}}); err != nil {

			return nil, err
		}
		fd.Status = t.UploadCompleted
		fd.Size = size
	} else {
		// Remove record: it's now useless.
		if _, err := a.db.Collection("fileuploads").DeleteOne(a.ctx, b.M{"_id": fd.Id}); err != nil {
			return nil, err
		}
		fd.Status = t.UploadFailed
		fd.Size = 0
	}

	fd.UpdatedAt = now

	return fd, nil
}

// FileGet fetches a record of a specific file
func (a *adapter) FileGet(fid string) (*t.FileDef, error) {
	var fd t.FileDef
	err := a.db.Collection("fileuploads").FindOne(a.ctx, b.M{"_id": fid}).Decode(&fd)
	if err != nil {
		if err == mdb.ErrNoDocuments {
			return nil, nil
		}
		return nil, err
	}

	return &fd, nil
}

// FileDeleteUnused deletes records where UseCount is zero. If olderThan is non-zero, deletes
// unused records with UpdatedAt before olderThan.
// Returns array of FileDef.Location of deleted filerecords so actual files can be deleted too.
func (a *adapter) FileDeleteUnused(olderThan time.Time, limit int) ([]string, error) {
	findOpts := mdbopts.Find()
	filter := b.M{"$or": b.A{
		b.M{"usecount": 0},
		b.M{"usecount": b.M{"$exists": false}}}}
	if !olderThan.IsZero() {
		filter["updatedat"] = b.M{"$lt": olderThan}
	}
	if limit > 0 {
		findOpts.SetLimit(int64(limit))
	}

	findOpts.SetProjection(b.M{"location": 1, "_id": 0})
	cur, err := a.db.Collection("fileuploads").Find(a.ctx, filter, findOpts)
	if err != nil {
		return nil, err
	}
	defer cur.Close(a.ctx)

	var locations []string
	for cur.Next(a.ctx) {
		var result map[string]string
		if err := cur.Decode(&result); err != nil {
			return nil, err
		}
		locations = append(locations, result["location"])
	}

	_, err = a.db.Collection("fileuploads").DeleteMany(a.ctx, filter)
	return locations, err
}

// Given a filter query against 'messages' collection, decrement corresponding use counter in 'fileuploads' table.
func (a *adapter) decFileUseCounter(ctx context.Context, collection string, msgFilter b.M) error {
	// Copy msgFilter
	filter := b.M{}
	for k, v := range msgFilter {
		filter[k] = v
	}
	filter["attachments"] = b.M{"$exists": true}
	fileIds, err := a.db.Collection(collection).Distinct(ctx, "attachments", filter)
	if err != nil {
		return err
	}

	if len(fileIds) > 0 {
		_, err = a.db.Collection("fileuploads").UpdateMany(ctx,
			b.M{"_id": b.M{"$in": fileIds}},
			b.M{"$inc": b.M{"usecount": -1}})
	}

	return err
}

// FileLinkAttachments connects given topic or message to the file record IDs from the list.
func (a *adapter) FileLinkAttachments(topic string, userId, msgId t.Uid, fids []string) error {
	if len(fids) == 0 || (topic == "" && userId.IsZero() && msgId.IsZero()) {
		return t.ErrMalformed
	}

	now := t.TimeNow()
	var err error

	if msgId.IsZero() {
		// Only one link per user or topic is permitted.
		fids = fids[0:1]

		// Topics and users and mutable. Must unlink the previous attachments first.
		var table string
		var linkId string
		if topic != "" {
			table = "topics"
			linkId = topic
		} else {
			table = "users"
			linkId = userId.String()
		}

		// Find the old attachment.
		var attachments map[string][]string
		findOpts := mdbopts.FindOne().SetProjection(b.M{"attachments": 1, "_id": 0})
		err = a.db.Collection(table).FindOne(a.ctx, b.M{"_id": linkId}, findOpts).Decode(&attachments)
		if err != nil {
			return err
		}

		if len(attachments["attachments"]) > 0 {
			// Decrement the use count of old attachment.
			if _, err = a.db.Collection("fileuploads").UpdateOne(a.ctx,
				b.M{"_id": attachments["attachments"][0]},
				b.M{
					"$set": b.M{"updatedat": now},
					"$inc": b.M{"usecount": -1},
				},
			); err != nil {
				return err
			}
		}

		_, err = a.db.Collection(table).UpdateOne(a.ctx,
			b.M{"_id": linkId},
			b.M{"$set": b.M{"updatedat": now, "attachments": fids}})
		if err != nil {
			return err
		}
	} else {
		_, err = a.db.Collection("messages").UpdateOne(a.ctx,
			b.M{"_id": msgId.String()},
			b.M{"$set": b.M{"updatedat": now, "attachments": fids}})
		if err != nil {
			return err
		}
	}

	ids := make([]interface{}, len(fids))
	for i, id := range fids {
		ids[i] = id
	}
	_, err = a.db.Collection("fileuploads").UpdateMany(a.ctx,
		b.M{"_id": b.M{"$in": ids}},
		b.M{
			"$set": b.M{"updatedat": now},
			"$inc": b.M{"usecount": 1},
		},
	)

	return err
}

func (a *adapter) isDbInitialized() bool {
	var result map[string]int

	findOpts := mdbopts.FindOneOptions{Projection: b.M{"value": 1, "_id": 0}}
	if err := a.db.Collection("kvmeta").FindOne(a.ctx, b.M{"_id": "version"}, &findOpts).Decode(&result); err != nil {
		return false
	}
	return true
}

// GetTestAdapter returns an adapter object. It's required for running tests.
func GetTestAdapter() *adapter {
	return &adapter{}
}

func init() {
	store.RegisterAdapter(&adapter{})
}

func contains(s []string, e string) bool {
	for _, a := range s {
		if a == e {
			return true
		}
	}
	return false
}

func union(userTags, addTags []string) []string {
	for _, tag := range addTags {
		if !contains(userTags, tag) {
			userTags = append(userTags, tag)
		}
	}
	return userTags
}

func diff(userTags, removeTags []string) []string {
	var result []string
	for _, tag := range userTags {
		if !contains(removeTags, tag) {
			result = append(result, tag)
		}
	}
	return result
}

// normalizeUpdateMap turns keys that hardcoded as CamelCase into lowercase (MongoDB uses lowercase by default)
func normalizeUpdateMap(update map[string]interface{}) map[string]interface{} {
	result := make(map[string]interface{}, len(update))
	for key, value := range update {
		result[strings.ToLower(key)] = value
	}

	return result
}

// Recursive unmarshalling of bson.D type.
// Mongo drivers unmarshalling into interface{} creates bson.D object for maps and bson.A object for slices.
// We need manually unmarshal them into correct types: map[string]interface{} and []interface{] respectively.
func unmarshalBsonD(bsonObj interface{}) interface{} {
	if obj, ok := bsonObj.(b.D); ok && len(obj) != 0 {
		result := make(map[string]interface{})
		for key, val := range obj.Map() {
			result[key] = unmarshalBsonD(val)
		}
		return result
	} else if obj, ok := bsonObj.(primitive.Binary); ok {
		// primitive.Binary is a struct type with Subtype and Data fields. We need only Data ([]byte)
		return obj.Data
	} else if obj, ok := bsonObj.(b.A); ok {
		// in case of array of bson.D objects
		var result []interface{}
		for _, elem := range obj {
			result = append(result, unmarshalBsonD(elem))
		}
		return result
	}
	// Just return value as is
	return bsonObj
}

func copyBsonMap(mp b.M) b.M {
	result := b.M{}
	for k, v := range mp {
		result[k] = v
	}
	return result
}
func isDuplicateErr(err error) bool {
	if err == nil {
		return false
	}

	msg := err.Error()
	return strings.Contains(msg, "duplicate key error")
}<|MERGE_RESOLUTION|>--- conflicted
+++ resolved
@@ -1436,15 +1436,9 @@
 			return nil, err
 		}
 
-<<<<<<< HEAD
-		for cur.Next(a.ctx) {
-			var usr t.User
-			if err = cur.Decode(&usr); err != nil {
-=======
 		var usr2 t.User
 		for cur.Next(a.ctx) {
 			if err = cur.Decode(&usr2); err != nil {
->>>>>>> 1bb4a6e6
 				break
 			}
 
@@ -1537,27 +1531,18 @@
 			return nil, err
 		}
 
-<<<<<<< HEAD
-		for cur.Next(a.ctx) {
-			var usr t.User
-			if err = cur.Decode(&usr); err != nil {
-=======
 		var usr2 t.User
 		for cur.Next(a.ctx) {
 			if err = cur.Decode(&usr2); err != nil {
->>>>>>> 1bb4a6e6
 				break
 			}
 			if sub, ok := join[usr2.Id]; ok {
 				sub.ObjHeader.MergeTimes(&usr2.ObjHeader)
 				sub.Private = unmarshalBsonD(sub.Private)
-<<<<<<< HEAD
 				sub.SetPublic(unmarshalBsonD(usr.Public))
+				sub.SetTrusted(unmarshalBsonD(usr2.Trusted))
 				sub.SetLastSeenAndUA(usr.LastSeen, usr.UserAgent)
-=======
-				sub.SetPublic(unmarshalBsonD(usr2.Public))
-				sub.SetTrusted(unmarshalBsonD(usr2.Trusted))
->>>>>>> 1bb4a6e6
+
 				subs = append(subs, sub)
 			}
 		}
@@ -1572,28 +1557,21 @@
 		if len(subs) == 1 {
 			// User is deleted. Nothing we can do.
 			subs[0].SetPublic(nil)
-<<<<<<< HEAD
+			subs[0].SetTrusted(nil)
 			subs[0].SetLastSeenAndUA(nil, "")
-=======
-			subs[0].SetTrusted(nil)
->>>>>>> 1bb4a6e6
 		} else {
 			tmp := subs[0].GetPublic()
 			subs[0].SetPublic(subs[1].GetPublic())
-<<<<<<< HEAD
-			subs[1].SetPublic(pub)
+			subs[1].SetPublic(tmp)
+
+			tmp = subs[0].GetTrusted()
+			subs[0].SetTrusted(subs[1].GetTrusted())
+			subs[1].SetTrusted(tmp)
 
 			lastSeen := subs[0].GetLastSeen()
 			userAgent := subs[0].GetUserAgent()
 			subs[0].SetLastSeenAndUA(subs[1].GetLastSeen(), subs[1].GetUserAgent())
 			subs[1].SetLastSeenAndUA(lastSeen, userAgent)
-=======
-			subs[1].SetPublic(tmp)
-
-			tmp = subs[0].GetTrusted()
-			subs[0].SetTrusted(subs[1].GetTrusted())
-			subs[1].SetTrusted(tmp)
->>>>>>> 1bb4a6e6
 		}
 
 		// Remove deleted and unneeded subscriptions
