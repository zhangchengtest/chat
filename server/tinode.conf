--- conflicted
+++ resolved
@@ -32,16 +32,10 @@
 	"api_key_salt": "T713/rYYgW7g4m3vG6zGRh7+FM1t0T8j13koXScOAj4=",
 
 	// Maximum message size allowed from the clients in bytes (262144 = 256KB).
-<<<<<<< HEAD
 	// Media files with sizes greater than this limit are sent out of band.
 	// Don't change this limit to a much higher value because it would likely cause crashes:
 	// on Android & iOS due to a limit on the SQLite cursor window size;
 	// on the server-side with MySQL adapter due to the limit on the sort buffer size.
-=======
-	// Media files which are greater than this limit should be sent out of band.
-	// Don't change this limit to a much higher value because it would cause crashes on Android
-	// due to Android's limit on SQLite cursor window size.
->>>>>>> 1bb4a6e6
 	"max_message_size": 262144,
 
 	// Maximum number of subscribers per group topic.
