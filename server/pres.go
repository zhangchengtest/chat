--- conflicted
+++ resolved
@@ -214,16 +214,12 @@
 		return what
 	}
 
-<<<<<<< HEAD
 	log.Printf("presProcReq: topic[%s]: req from='%s', what-now=%s, enable=%v, remove=%v, online=%v, unknown=%v",
 		t.name, fromUserID, what, enable, remove, online, unknown)
 
-	if t.cat == types.TopicCat_Me {
-		// Find of the contact is listed
-=======
-	doReply := wantReply
 	if t.cat == types.TopicCatMe {
->>>>>>> 2bc3d8e0
+		// Find if the contact is listed.
+
 		if psd, ok := t.perSubs[fromUserID]; ok {
 			log.Printf("presProcReq: topic[%s]: requester %s in list", t.name, fromUserID)
 
