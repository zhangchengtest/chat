/******************************************************************************
 *
 *  Description :
 *    An isolated communication channel (chat room, 1:1 conversation) for
 *    usually multiple users. There is no communication across topics.
 *
 *****************************************************************************/

package main

import (
	"errors"
	"sort"
	"sync/atomic"
	"time"

	"github.com/tinode/chat/server/auth"
	"github.com/tinode/chat/server/logs"
	"github.com/tinode/chat/server/push"
	"github.com/tinode/chat/server/store"
	"github.com/tinode/chat/server/store/types"
)

// Topic is an isolated communication channel
type Topic struct {
	// Еxpanded/unique name of the topic.
	name string
	// For single-user topics session-specific topic name, such as 'me',
	// otherwise the same as 'name'.
	xoriginal string

	// Topic category
	cat types.TopicCat

	// Name of the master node for this topic if isProxy is true.
	masterNode string

	// Time when the topic was first created.
	created time.Time
	// Time when the topic was last updated.
	updated time.Time
	// Time of the last outgoing message.
	touched time.Time

	// Server-side ID of the last data message
	lastID int
	// ID of the deletion operation. Not an ID of the message.
	delID int

	// Last published userAgent ('me' topic only)
	userAgent string

	// User ID of the topic owner/creator. Could be zero.
	owner types.Uid

	// Default access mode
	accessAuth types.AccessMode
	accessAnon types.AccessMode

	// Topic discovery tags
	tags []string

	// Topic's public data
	public interface{}
	// Topic's trusted data
	trusted interface{}

	// Topic's per-subscriber data
	perUser map[types.Uid]perUserData
	// Union of permissions across all users (used by proxy sessions with uid = 0).
	// These are used by master topics only (in the proxy-master topic context)
	// as a coarse-grained attempt to perform acs checks since proxy sessions "impersonate"
	// multiple normal sessions (uids) which may have different uids.
	modeWantUnion  types.AccessMode
	modeGivenUnion types.AccessMode

	// User's contact list (not nil for 'me' topic only).
	// The map keys are UserIds for P2P topics and grpXXX for group topics.
	perSubs map[string]perSubsData

	// Sessions attached to this topic. The UID kept here may not match Session.uid if session is
	// subscribed on behalf of another user.
	sessions map[*Session]perSessionData

	// Channel for receiving client messages from sessions or other topics, buffered = 256.
	clientMsg chan *ClientComMessage
	// Channel for receiving server messages generated on the server or received from other cluster nodes, buffered = 256.
	serverMsg chan *ServerComMessage
	// Channel for receiving {get}/{set} requests, buffered = 32
	meta chan *ClientComMessage
	// Subscribe requests from sessions, buffered = 32
	reg chan *sessionJoin
	// Unsubscribe requests from sessions, buffered = 32
	unreg chan *sessionLeave
	// Session updates: background sessions coming online, User Agent changes. Buffered = 32
	supd chan *sessionUpdate
	// Channel to terminate topic  -- either the topic is deleted or system is being shut down. Buffered = 1.
	exit chan *shutDown
	// Channel to receive topic master responses (used only by proxy topics).
	proxy chan *ClusterResp
	// Channel to receive topic proxy service requests, e.g. sending deferred notifications.
	master chan *ClusterSessUpdate

	// Flag which tells topic lifecycle status: new, ready, paused, marked for deletion.
	status int32

	// Channel functionality is enabled for the group topic.
	isChan bool

	// If isProxy == true, the actual topic is hosted by another cluster member.
	// The topic should:
	// 1. forward all messages to master
	// 2. route replies from the master to sessions.
	// 3. disconnect sessions at master's request.
	// 4. shut down the topic at master's request.
	// 5. aggregate access permissions on behalf of attached sessions.
	isProxy bool

	// Countdown timer for destroying the topic when there are no more attached sessions to it.
	killTimer *time.Timer
}

// perUserData holds topic's cache of per-subscriber data
type perUserData struct {
	// Count of subscription online and announced (presence not deferred).
	online int

	// Last t.lastId reported by user through {pres} as received or read
	recvID int
	readID int
	// ID of the latest Delete operation
	delID int

	private interface{}

	modeWant  types.AccessMode
	modeGiven types.AccessMode

	// P2P only:
<<<<<<< HEAD
	public  interface{}
	trusted interface{}

	lastSeen time.Time
=======
	public   interface{}
	trusted  interface{}
	lastSeen *time.Time
>>>>>>> 7458de20
	lastUA   string

	topicName string
	deleted   bool

	// The user is a channel subscriber.
	isChan bool
}

// perSubsData holds user's (on 'me' topic) cache of subscription data
type perSubsData struct {
	// The other user's/topic's online status as seen by this user.
	online bool
	// True if we care about the updates from the other user/topic: (want&given).IsPresencer().
	// Does not affect sending notifications from this user to other users.
	enabled bool
}

// Data related to a subscription of a session to a topic.
type perSessionData struct {
	// ID of the subscribed user (asUid); not necessarily the session owner.
	// Could be zero for multiplexed sessions in cluster.
	uid types.Uid
	// This is a channel subscription
	isChanSub bool
	// IDs of subscribed users in a multiplexing session.
	muids []types.Uid
}

// Reasons why topic is being shut down.
const (
	// StopNone no reason given/default.
	StopNone = iota
	// StopShutdown terminated due to system shutdown.
	StopShutdown
	// StopDeleted terminated due to being deleted.
	StopDeleted
	// StopRehashing terminated due to cluster rehashing (moved to a different node).
	StopRehashing
)

// Topic shutdown
type shutDown struct {
	// Channel to report back completion of topic shutdown. Could be nil
	done chan<- bool
	// Topic is being deleted as opposite to total system shutdown
	reason int
}

// Session update: user agent change or background session becoming normal.
// If sess is nil then user agent change, otherwise bg to fg update.
type sessionUpdate struct {
	sess      *Session
	userAgent string
}

var (
	nilPresParams  = &presParams{}
	nilPresFilters = &presFilters{}
)

func (t *Topic) run(hub *Hub) {
	if !t.isProxy {
		t.runLocal(hub)
	} else {
		t.runProxy(hub)
	}
}

// getPerUserAcs returns `want` and `given` permissions for the given user id.
func (t *Topic) getPerUserAcs(uid types.Uid) (types.AccessMode, types.AccessMode) {
	if uid.IsZero() {
		// For zero uids (typically for proxy sessions), return the union of all permissions.
		return t.modeWantUnion, t.modeGivenUnion
	}
	pud := t.perUser[uid]
	return pud.modeWant, pud.modeGiven
}

// passesPresenceFilters applies presence filters to `msg`
// depending on per-user want and given acls for the provided `uid`.
func (t *Topic) passesPresenceFilters(pres *MsgServerPres, uid types.Uid) bool {
	modeWant, modeGiven := t.getPerUserAcs(uid)
	// "gone" and "acs" notifications are sent even if the topic is muted.
	return ((modeGiven & modeWant).IsPresencer() || pres.What == "gone" || pres.What == "acs") &&
		(pres.FilterIn == 0 || int(modeGiven&modeWant)&pres.FilterIn != 0) &&
		(pres.FilterOut == 0 || int(modeGiven&modeWant)&pres.FilterOut == 0)
}

// userIsReader returns true if the user (specified by `uid`) may read the given topic.
func (t *Topic) userIsReader(uid types.Uid) bool {
	modeWant, modeGiven := t.getPerUserAcs(uid)
	return (modeGiven & modeWant).IsReader()
}

// maybeFixTopicName sets the topic field in `msg` depending on the uid.
func (t *Topic) maybeFixTopicName(msg *ServerComMessage, uid types.Uid) {
	// For zero uids we don't know the proper topic name.
	if uid.IsZero() {
		return
	}

	if t.cat == types.TopicCatP2P || (t.cat == types.TopicCatGrp && t.isChan) {
		// For p2p topics topic name is dependent on receiver.
		// Channel topics may be presented as grpXXX or chnXXX.
		switch {
		case msg.Data != nil:
			msg.Data.Topic = t.original(uid)
		case msg.Pres != nil:
			msg.Pres.Topic = t.original(uid)
		case msg.Info != nil:
			msg.Info.Topic = t.original(uid)
		}
	}
}

// computePerUserAcsUnion computes want and given permissions unions over all topic's subscribers.
func (t *Topic) computePerUserAcsUnion() {
	wantUnion := types.ModeNone
	givenUnion := types.ModeNone
	for _, pud := range t.perUser {
		if pud.isChan {
			continue
		}
		wantUnion |= pud.modeWant
		givenUnion |= pud.modeGiven
	}

	if t.isChan {
		// Apply standard channel permissions to channel topics.
		wantUnion |= types.ModeCChnReader
		givenUnion |= types.ModeCChnReader
	}

	t.modeWantUnion = wantUnion
	t.modeGivenUnion = givenUnion
}

// unregisterSession implements all logic following receipt of a leave
// request via the Topic.unreg channel.
func (t *Topic) unregisterSession(msg *ClientComMessage, sess *Session) {
	t.handleLeaveRequest(msg, sess)
	if msg != nil && sess.inflightReqs != nil {
		// If it's a client initiated request.
		sess.inflightReqs.Done()
	}

	// If there are no more subscriptions to this topic, start a kill timer
	if len(t.sessions) == 0 && t.cat != types.TopicCatSys {
		t.killTimer.Reset(idleMasterTopicTimeout)
	}
}

// registerSession handles a session join (registration) request
// received via the Topic.reg channel.
func (t *Topic) registerSession(join *sessionJoin) {
	// Request to add a connection to this topic
	if t.isInactive() {
		join.sess.queueOut(ErrLockedReply(join.pkt, types.TimeNow()))
	} else {
		// The topic is alive, so stop the kill timer, if it's ticking. We don't want the topic to die
		// while processing the call.
		t.killTimer.Stop()
		if err := t.handleSubscription(join); err == nil {
			if join.pkt.Sub.Created {
				// Call plugins with the new topic
				pluginTopic(t, plgActCreate)
			}
		} else {
			if len(t.sessions) == 0 && t.cat != types.TopicCatSys {
				// Failed to subscribe, the topic is still inactive
				t.killTimer.Reset(idleMasterTopicTimeout)
			}
			logs.Warn.Printf("topic[%s] subscription failed %v, sid=%s", t.name, err, join.sess.sid)
		}
	}
	if join.sess.inflightReqs != nil {
		join.sess.inflightReqs.Done()
	}
}

func (t *Topic) handleMetaGet(msg *ClientComMessage, asUid types.Uid, asChan bool, authLevel auth.Level) {
	if msg.MetaWhat&constMsgMetaDesc != 0 {
		if err := t.replyGetDesc(msg.sess, asUid, asChan, msg.Get.Desc, msg); err != nil {
			logs.Warn.Printf("topic[%s] meta.Get.Desc failed: %s", t.name, err)
		}
	}
	if msg.MetaWhat&constMsgMetaSub != 0 {
		if err := t.replyGetSub(msg.sess, asUid, authLevel, asChan, msg); err != nil {
			logs.Warn.Printf("topic[%s] meta.Get.Sub failed: %s", t.name, err)
		}
	}
	if msg.MetaWhat&constMsgMetaData != 0 {
		if err := t.replyGetData(msg.sess, asUid, asChan, msg.Get.Data, msg); err != nil {
			logs.Warn.Printf("topic[%s] meta.Get.Data failed: %s", t.name, err)
		}
	}
	if msg.MetaWhat&constMsgMetaDel != 0 {
		if err := t.replyGetDel(msg.sess, asUid, msg.Get.Del, msg); err != nil {
			logs.Warn.Printf("topic[%s] meta.Get.Del failed: %s", t.name, err)
		}
	}
	if msg.MetaWhat&constMsgMetaTags != 0 {
		if err := t.replyGetTags(msg.sess, asUid, msg); err != nil {
			logs.Warn.Printf("topic[%s] meta.Get.Tags failed: %s", t.name, err)
		}
	}
	if msg.MetaWhat&constMsgMetaCred != 0 {
		logs.Warn.Printf("topic[%s] handle getCred", t.name)
		if err := t.replyGetCreds(msg.sess, asUid, msg); err != nil {
			logs.Warn.Printf("topic[%s] meta.Get.Creds failed: %s", t.name, err)
		}
	}
}

func (t *Topic) handleMetaSet(msg *ClientComMessage, asUid types.Uid, asChan bool, authLevel auth.Level) {
	if msg.MetaWhat&constMsgMetaDesc != 0 {
		if err := t.replySetDesc(msg.sess, asUid, asChan, authLevel, msg); err == nil {
			// Notify plugins of the update
			pluginTopic(t, plgActUpd)
		} else {
			logs.Warn.Printf("topic[%s] meta.Set.Desc failed: %v", t.name, err)
		}
	}
	if msg.MetaWhat&constMsgMetaSub != 0 {
		if err := t.replySetSub(msg.sess, msg, asChan); err != nil {
			logs.Warn.Printf("topic[%s] meta.Set.Sub failed: %v", t.name, err)
		}
	}
	if msg.MetaWhat&constMsgMetaTags != 0 {
		if err := t.replySetTags(msg.sess, asUid, msg); err != nil {
			logs.Warn.Printf("topic[%s] meta.Set.Tags failed: %v", t.name, err)
		}
	}
	if msg.MetaWhat&constMsgMetaCred != 0 {
		if err := t.replySetCred(msg.sess, asUid, authLevel, msg); err != nil {
			logs.Warn.Printf("topic[%s] meta.Set.Cred failed: %v", t.name, err)
		}
	}
}

func (t *Topic) handleMetaDel(msg *ClientComMessage, asUid types.Uid, asChan bool, authLevel auth.Level) {
	var err error
	switch msg.MetaWhat {
	case constMsgDelMsg:
		err = t.replyDelMsg(msg.sess, asUid, asChan, msg)
	case constMsgDelSub:
		err = t.replyDelSub(msg.sess, asUid, msg)
	case constMsgDelTopic:
		err = t.replyDelTopic(msg.sess, asUid, msg)
	case constMsgDelCred:
		err = t.replyDelCred(msg.sess, asUid, authLevel, msg)
	}

	if err != nil {
		logs.Warn.Printf("topic[%s] meta.Del failed: %v", t.name, err)
	}
}

// handleMeta implements logic handling meta requests
// received via the Topic.meta channel.
func (t *Topic) handleMeta(msg *ClientComMessage) {
	// Request to get/set topic metadata
	asUid := types.ParseUserId(msg.AsUser)
	authLevel := auth.Level(msg.AuthLvl)
	asChan, err := t.verifyChannelAccess(msg.Original)
	if err != nil {
		// User should not be able to address non-channel topic as channel.
		msg.sess.queueOut(ErrNotFoundReply(msg, types.TimeNow()))
		return
	}
	switch {
	case msg.Get != nil:
		// Get request
		t.handleMetaGet(msg, asUid, asChan, authLevel)

	case msg.Set != nil:
		// Set request
		t.handleMetaSet(msg, asUid, asChan, authLevel)

	case msg.Del != nil:
		// Del request
		t.handleMetaDel(msg, asUid, asChan, authLevel)
	}
}

func (t *Topic) handleSessionUpdate(upd *sessionUpdate, currentUA *string, uaTimer *time.Timer) {
	if upd.sess != nil {
		// 'me' & 'grp' only. Background session timed out and came online.
		t.sessToForeground(upd.sess)
	} else if *currentUA != upd.userAgent {
		if t.cat != types.TopicCatMe {
			logs.Warn.Panicln("invalid topic category in UA update", t.name)
		}
		// 'me' only. Process an update to user agent from one of the sessions.
		*currentUA = upd.userAgent
		uaTimer.Reset(uaTimerDelay)
	}
}

func (t *Topic) handleUATimerEvent(currentUA string) {
	// Publish user agent changes after a delay
	if currentUA == "" || currentUA == t.userAgent {
		return
	}
	t.userAgent = currentUA
	t.presUsersOfInterest("ua", t.userAgent)
}

func (t *Topic) handleTopicTimeout(hub *Hub, currentUA string, uaTimer, defrNotifTimer *time.Timer) {
	// Topic timeout
	hub.unreg <- &topicUnreg{rcptTo: t.name}
	defrNotifTimer.Stop()
	if t.cat == types.TopicCatMe {
		uaTimer.Stop()
		t.presUsersOfInterest("off", currentUA)
	} else if t.cat == types.TopicCatGrp {
		t.presSubsOffline("off", nilPresParams, nilPresFilters, nilPresFilters, "", false)
	}
}

func (t *Topic) handleTopicTermination(sd *shutDown) {
	// Handle four cases:
	// 1. Topic is shutting down by timer due to inactivity (reason == StopNone)
	// 2. Topic is being deleted (reason == StopDeleted)
	// 3. System shutdown (reason == StopShutdown, done != nil).
	// 4. Cluster rehashing (reason == StopRehashing)

	if sd.reason == StopDeleted {
		if t.cat == types.TopicCatGrp {
			t.presSubsOffline("gone", nilPresParams, nilPresFilters, nilPresFilters, "", false)
		}
		// P2P users get "off+remove" earlier in the process

		// Inform plugins that the topic is deleted
		pluginTopic(t, plgActDel)

	} else if sd.reason == StopRehashing {
		// Must send individual messages to sessions because normal sending through the topic's
		// broadcast channel won't work - it will be shut down too soon.
		t.presSubsOnlineDirect("term", nilPresParams, nilPresFilters, "")
	}
	// In case of a system shutdown don't bother with notifications. They won't be delivered anyway.

	// Tell sessions to remove the topic
	for s := range t.sessions {
		s.detachSession(t.name)
	}

	usersRegisterTopic(t, false)

	// Report completion back to sender, if 'done' is not nil.
	if sd.done != nil {
		sd.done <- true
	}
}

func (t *Topic) runLocal(hub *Hub) {
	// Kills topic after a period of inactivity.
	t.killTimer = time.NewTimer(time.Hour)
	t.killTimer.Stop()

	// Notifies about user agent change. 'me' only
	uaTimer := time.NewTimer(time.Minute)
	var currentUA string
	uaTimer.Stop()

	// Ticker for deferred presence notifications.
	defrNotifTimer := time.NewTimer(time.Millisecond * 500)

	for {
		select {
		case join := <-t.reg:
			t.registerSession(join)

		case leave := <-t.unreg:
			t.unregisterSession(leave.pkt, leave.sess)
<<<<<<< HEAD

		case msg := <-t.clientMsg:
			t.handleClientMsg(msg)

=======

		case msg := <-t.clientMsg:
			t.handleClientMsg(msg)

>>>>>>> 7458de20
		case msg := <-t.serverMsg:
			t.handleServerMsg(msg)

		case meta := <-t.meta:
			t.handleMeta(meta)

		case upd := <-t.supd:
			t.handleSessionUpdate(upd, &currentUA, uaTimer)

		case <-uaTimer.C:
			t.handleUATimerEvent(currentUA)

		case <-t.killTimer.C:
			t.handleTopicTimeout(hub, currentUA, uaTimer, defrNotifTimer)

		case sd := <-t.exit:
			t.handleTopicTermination(sd)
			return
		}
	}
}

// handleClientMsg is the top-level handler of messages received by the topic from sessions.
func (t *Topic) handleClientMsg(msg *ClientComMessage) {
	if msg.Pub != nil {
		t.handlePubBroadcast(msg)
	} else if msg.Note != nil {
		t.handleNoteBroadcast(msg)
	} else {
		// TODO(gene): maybe remove this panic.
		logs.Err.Panic("topic: wrong client message type for broadcasting", t.name)
	}
}

// handleServerMsg is the top-level handler of messages generated at the server.
func (t *Topic) handleServerMsg(msg *ServerComMessage) {
	// Server-generated message: {info} or {pres}.
	if t.isInactive() {
		// Ignore message - the topic is paused or being deleted.
		return
	}
	if msg.Pres != nil {
		t.handlePresence(msg)
	} else if msg.Info != nil {
		t.broadcastToSessions(msg)
	} else {
		// TODO(gene): maybe remove this panic.
		logs.Err.Panic("topic: wrong server message type for broadcasting", t.name)
	}
}

// Session subscribed to a topic, created == true if topic was just created and {pres} needs to be announced
func (t *Topic) handleSubscription(join *sessionJoin) error {
	asUid := types.ParseUserId(join.pkt.AsUser)
	authLevel := auth.Level(join.pkt.AuthLvl)
	asChan, err := t.verifyChannelAccess(join.pkt.Original)
	if err != nil {
		// User should not be able to address non-channel topic as channel.
		join.sess.queueOut(ErrNotFoundReply(join.pkt, types.TimeNow()))
		return err
	}

	msgsub := join.pkt.Sub
	getWhat := 0
	if msgsub.Get != nil {
		getWhat = parseMsgClientMeta(msgsub.Get.What)
	}

	if err := t.subscriptionReply(asChan, join); err != nil {
		return err
	}

	if getWhat&constMsgMetaDesc != 0 {
		// Send get.desc as a {meta} packet.
		if err := t.replyGetDesc(join.sess, asUid, asChan, msgsub.Get.Desc, join.pkt); err != nil {
			logs.Warn.Printf("topic[%s] handleSubscription Get.Desc failed: %v sid=%s", t.name, err, join.sess.sid)
		}
	}

	if getWhat&constMsgMetaSub != 0 {
		// Send get.sub response as a separate {meta} packet
		if err := t.replyGetSub(join.sess, asUid, authLevel, asChan, join.pkt); err != nil {
			logs.Warn.Printf("topic[%s] handleSubscription Get.Sub failed: %v sid=%s", t.name, err, join.sess.sid)
		}
	}

	if getWhat&constMsgMetaTags != 0 {
		// Send get.tags response as a separate {meta} packet
		if err := t.replyGetTags(join.sess, asUid, join.pkt); err != nil {
			logs.Warn.Printf("topic[%s] handleSubscription Get.Tags failed: %v sid=%s", t.name, err, join.sess.sid)
		}
	}

	if getWhat&constMsgMetaCred != 0 {
		// Send get.tags response as a separate {meta} packet
		if err := t.replyGetCreds(join.sess, asUid, join.pkt); err != nil {
			logs.Warn.Printf("topic[%s] handleSubscription Get.Cred failed: %v sid=%s", t.name, err, join.sess.sid)
		}
	}

	if getWhat&constMsgMetaData != 0 {
		// Send get.data response as {data} packets
		if err := t.replyGetData(join.sess, asUid, asChan, msgsub.Get.Data, join.pkt); err != nil {
			logs.Warn.Printf("topic[%s] handleSubscription Get.Data failed: %v sid=%s", t.name, err, join.sess.sid)
		}
	}

	if getWhat&constMsgMetaDel != 0 {
		// Send get.del response as a separate {meta} packet
		if err := t.replyGetDel(join.sess, asUid, msgsub.Get.Del, join.pkt); err != nil {
			logs.Warn.Printf("topic[%s] handleSubscription Get.Del failed: %v sid=%s", t.name, err, join.sess.sid)
		}
	}

	return nil
}

// handleLeaveRequest processes a session leave request.
func (t *Topic) handleLeaveRequest(msg *ClientComMessage, sess *Session) {
	// Remove connection from topic; session may continue to function
	now := types.TimeNow()

	// userId.IsZero() == true when the entire session is being dropped.
	var asUid types.Uid
	var asChan bool
	if msg != nil {
		asUid = types.ParseUserId(msg.AsUser)
		var err error
		asChan, err = t.verifyChannelAccess(msg.Original)
		if err != nil {
			// Group topic cannot be addressed as channel unless channel functionality is enabled.
			sess.queueOut(ErrNotFoundReply(msg, now))
		}
	}

	if t.isInactive() {
		if !asUid.IsZero() && msg != nil {
			sess.queueOut(ErrLockedReply(msg, now))
		}
		return
	} else if msg != nil && msg.Leave.Unsub {
		// User wants to leave and unsubscribe.
		// asUid must not be Zero.
		if err := t.replyLeaveUnsub(sess, msg, asUid); err != nil {
			logs.Err.Println("failed to unsub", err, sess.sid)
			return
		}
	} else if pssd, _ := t.remSession(sess, asUid); pssd != nil {
		if pssd.isChanSub != asChan {
			// Cannot address non-channel subscription as channel and vice versa.
			if msg != nil {
				// Group topic cannot be addressed as channel unless channel functionality is enabled.
				sess.queueOut(ErrNotFoundReply(msg, now))
			}
			return
		}

		var uid types.Uid
		if sess.isProxy() {
			// Multiplexing session, multiple UIDs.
			uid = asUid
		} else {
			// Simple session, single UID.
			uid = pssd.uid
		}

		var pud perUserData
		// uid may be zero when a proxy session is trying to terminate (it called unsubAll).
		if !uid.IsZero() {
			// UID not zero: one user removed.
			pud = t.perUser[uid]
			if !sess.background {
				pud.online--
				t.perUser[uid] = pud
			}
		} else if len(pssd.muids) > 0 {
			// UID is zero: multiplexing session is dropped altogether.
			// Using new 'uid' and 'pud' variables.
			for _, uid := range pssd.muids {
				pud := t.perUser[uid]
				pud.online--
				t.perUser[uid] = pud
			}
		} else if !sess.isCluster() {
			logs.Warn.Panic("cannot determine uid: leave req", msg, sess)
		}

		switch t.cat {
		case types.TopicCatMe:
			mrs := t.mostRecentSession()
			if mrs == nil {
				// Last session
				mrs = sess
			} else {
				// Change UA to the most recent live session and announce it. Don't block.
				select {
				case t.supd <- &sessionUpdate{userAgent: mrs.userAgent}:
				default:
				}
			}

			meUid := uid
			if meUid.IsZero() && len(pssd.muids) > 0 {
				// The entire multiplexing session is being dropped. Need to find owner's UID.
				// len(pssd.muids) could be zero if the session was a background session.
				meUid = pssd.muids[0]
			}
			if !meUid.IsZero() {
				// Update user's last online timestamp & user agent. Only one user can be subscribed to 'me' topic.
				if err := store.Users.UpdateLastSeen(meUid, mrs.userAgent, now); err != nil {
					logs.Warn.Println(err)
				}
			}
		case types.TopicCatFnd:
			// FIXME: this does not work correctly in case of a multiplexing session.
			// Remove ephemeral query.
			t.fndRemovePublic(sess)
		case types.TopicCatGrp:
			// Subscriber is going offline in the topic: notify other subscribers who are currently online.
			readFilter := &presFilters{filterIn: types.ModeRead}
			if !uid.IsZero() {
				if pud.online == 0 {
					if asChan {
						// Simply delete record from perUserData
						delete(t.perUser, uid)
					} else {
						t.presSubsOnline("off", uid.UserId(), nilPresParams, readFilter, "")
					}
				}
			} else if len(pssd.muids) > 0 {
				for _, uid := range pssd.muids {
					if t.perUser[uid].online == 0 {
						if asChan {
							// delete record from perUserData
							delete(t.perUser, uid)
						} else {
							t.presSubsOnline("off", uid.UserId(), nilPresParams, readFilter, "")
						}
					}
				}
			}
		}

		if !uid.IsZero() {
			// Respond if contains an id.
			if msg != nil {
				sess.queueOut(NoErrReply(msg, now))
			}
		}
	}
}

// sessToForeground updates perUser online status accounting and fires due
// deferred notifications for the provided session.
func (t *Topic) sessToForeground(sess *Session) {
	s := sess
	if s.multi != nil {
		s = s.multi
	}

	if pssd, ok := t.sessions[s]; ok && !pssd.isChanSub {
		uid := pssd.uid
		if s.isMultiplex() {
			// If 's' is a multiplexing session, then sess is a proxy and it contains correct UID.
			// Add UID to the list of online users.
			uid = sess.uid
			pssd.muids = append(pssd.muids, uid)
		}
		// Mark user as online
		pud := t.perUser[uid]
		pud.online++
		t.perUser[uid] = pud

		t.sendSubNotifications(uid, sess.sid, sess.userAgent)
	}
}

// Subscribe or unsubscribe user to/from FCM topic (channel).
func (t *Topic) channelSubUnsub(uid types.Uid, sub bool) {
	push.ChannelSub(&push.ChannelReq{
		Uid:     uid,
		Channel: types.GrpToChn(t.name),
		Unsub:   !sub,
	})
}

// Send immediate presence notification in response to a subscription.
// Send push notification to the P2P counterpart.
// In case of a new channel subscription subscribe user to an FCM topic.
// These notifications are always sent immediately even if background is requested.
func (t *Topic) sendImmediateSubNotifications(asUid types.Uid, acs *MsgAccessMode, sreg *sessionJoin) {
	modeWant, _ := types.ParseAcs([]byte(acs.Want))
	modeGiven, _ := types.ParseAcs([]byte(acs.Given))
	mode := modeWant & modeGiven

	if t.cat == types.TopicCatP2P {
		uid2 := t.p2pOtherUser(asUid)
		pud2 := t.perUser[uid2]
		mode2 := pud2.modeGiven & pud2.modeWant
		if pud2.deleted {
			mode2 = types.ModeInvalid
		}

		// Inform the other user that the topic was just created.
		if sreg.pkt.Sub.Created {
			t.presSingleUserOffline(uid2, mode2, "acs", &presParams{
				dWant:  pud2.modeWant.String(),
				dGiven: pud2.modeGiven.String(),
				actor:  asUid.UserId(),
			}, "", false)
		}

		if sreg.pkt.Sub.Newsub {
			// Notify current user's 'me' topic to accept notifications from user2
			t.presSingleUserOffline(asUid, mode, "?none+en", nilPresParams, "", false)

			// Initiate exchange of 'online' status with the other user.
			// We don't know if the current user is online in the 'me' topic,
			// so sending an '?unkn' status to user2. His 'me' topic
			// will reply with user2's status and request an actual status from user1.
			status := "?unkn"
			if mode2.IsPresencer() {
				// If user2 should receive notifications, enable it.
				status += "+en"
			}
			t.presSingleUserOffline(uid2, mode2, status, nilPresParams, "", false)

			// Also send a push notification to the other user.
			if pushRcpt := t.pushForP2PSub(asUid, uid2, pud2.modeWant, pud2.modeGiven, types.TimeNow()); pushRcpt != nil {
				usersPush(pushRcpt)
			}
		}
	} else if t.cat == types.TopicCatGrp {
		if sreg.pkt.Sub.Newsub {
			// For new subscriptions, notify other group members.
			if pushRcpt := t.pushForGroupSub(asUid, types.TimeNow()); pushRcpt != nil {
				usersPush(pushRcpt)
			}
		}
	}

	// newsub could be true only for p2p and group topics, no need to check topic category explicitly.
	if sreg.pkt.Sub.Newsub {
		// Notify creator's other sessions that the subscription (or the entire topic) was created.
		t.presSingleUserOffline(asUid, mode, "acs",
			&presParams{
				dWant:  acs.Want,
				dGiven: acs.Given,
				actor:  asUid.UserId(),
			},
			sreg.sess.sid, false)

		if t.isChan && types.IsChannel(sreg.pkt.Original) {
			t.channelSubUnsub(asUid, true)
		}
	}
}

// Send immediate or deferred presence notification in response to a subscription.
// Not used by channels.
func (t *Topic) sendSubNotifications(asUid types.Uid, sid, userAgent string) {
	switch t.cat {
	case types.TopicCatMe:
		// Notify user's contact that the given user is online now.
		if !t.isLoaded() {
			t.markLoaded()
			if err := t.loadContacts(asUid); err != nil {
				logs.Err.Println("topic: failed to load contacts", t.name, err.Error())
			}
			// User online: notify users of interest without forcing response (no +en here).
			t.presUsersOfInterest("on", userAgent)
		}

	case types.TopicCatGrp:
		pud := t.perUser[asUid]
		if pud.isChan {
			// Not sendng notifications for channel readers.
			return
		}

		// Enable notifications for a new group topic, if appropriate.
		if !t.isLoaded() {
			t.markLoaded()
			status := "on"
			if (pud.modeGiven & pud.modeWant).IsPresencer() {
				status += "+en"
			}

			// Notify topic subscribers that the topic is online now.
			t.presSubsOffline(status, nilPresParams, nilPresFilters, nilPresFilters, "", false)
		} else if pud.online == 1 {
			// If this is the first session of the user in the topic.
			// Notify other online group members that the user is online now.
			t.presSubsOnline("on", asUid.UserId(), nilPresParams,
				&presFilters{filterIn: types.ModeRead}, sid)
		}
	}
}

// handlePubBroadcast fans out {pub} -> {data} messages to recipients in a master topic.
// This is a NON-proxy broadcast.
func (t *Topic) handlePubBroadcast(msg *ClientComMessage) {
	asUid := types.ParseUserId(msg.AsUser)
	if t.isInactive() {
		// Ignore broadcast - topic is paused or being deleted.
		msg.sess.queueOut(ErrLocked(msg.Id, t.original(asUid), msg.Timestamp))
		return
	}

	pud, userFound := t.perUser[asUid]
	// Anyone is allowed to post to 'sys' topic.
	if t.cat != types.TopicCatSys {
		// If it's not 'sys' check write permission.
		if !(pud.modeWant & pud.modeGiven).IsWriter() {
			msg.sess.queueOut(ErrPermissionDenied(msg.Id, t.original(asUid), msg.Timestamp))
			return
		}
	}

	if t.isReadOnly() {
		msg.sess.queueOut(ErrPermissionDenied(msg.Id, t.original(asUid), msg.Timestamp))
		return
	}

	// Save to DB at master topic.
	var attachments []string
	if msg.Extra != nil && len(msg.Extra.Attachments) > 0 {
		attachments = msg.Extra.Attachments
	}
	if err := store.Messages.Save(
		&types.Message{
			ObjHeader: types.ObjHeader{CreatedAt: msg.Timestamp},
			SeqId:     t.lastID + 1,
			Topic:     t.name,
			From:      asUid.String(),
			Head:      msg.Pub.Head,
			Content:   msg.Pub.Content,
		}, attachments, (pud.modeGiven & pud.modeWant).IsReader()); err != nil {
		logs.Warn.Printf("topic[%s]: failed to save message: %v", t.name, err)
		msg.sess.queueOut(ErrUnknown(msg.Id, t.original(asUid), msg.Timestamp))

		return
	}

	t.lastID++
	t.touched = msg.Timestamp

	if userFound {
		pud.readID = t.lastID
		t.perUser[asUid] = pud
	}

	if msg.Id != "" && msg.sess != nil {
		reply := NoErrAccepted(msg.Id, t.original(asUid), msg.Timestamp)
		reply.Ctrl.Params = map[string]int{"seq": t.lastID}
		msg.sess.queueOut(reply)
	}

	data := &ServerComMessage{
		Data: &MsgServerData{
			Topic:     msg.Original,
			From:      msg.AsUser,
			Timestamp: msg.Timestamp,
			SeqId:     t.lastID,
			Head:      msg.Pub.Head,
			Content:   msg.Pub.Content,
		},
		// Internal-only values.
		Id:        msg.Id,
		RcptTo:    msg.RcptTo,
		AsUser:    msg.AsUser,
		Timestamp: msg.Timestamp,
		sess:      msg.sess,
	}
	if msg.Pub.NoEcho {
		data.SkipSid = msg.sess.sid
	}

	// Message sent: notify offline 'R' subscrbers on 'me'.
	t.presSubsOffline("msg", &presParams{seqID: t.lastID, actor: msg.AsUser},
		&presFilters{filterIn: types.ModeRead}, nilPresFilters, "", true)

	// Tell the plugins that a message was accepted for delivery
	pluginMessage(data.Data, plgActCreate)

	t.broadcastToSessions(data)

	// usersPush will update unread message count and send push notification.
	pushRcpt := t.pushForData(asUid, data.Data)
	usersPush(pushRcpt)
}

// handleNoteBroadcast fans out {note} -> {info} messages to recipients in a master topic.
// This is a NON-proxy broadcast (at master topic).
func (t *Topic) handleNoteBroadcast(msg *ClientComMessage) {
	if t.isInactive() {
		// Ignore broadcast - topic is paused or being deleted.
		return
	}

	if msg.Note.SeqId > t.lastID {
		// Drop bogus read notification
		return
	}

	asChan, err := t.verifyChannelAccess(msg.Original)
	if err != nil {
		// Silently drop invalid notification.
		return
	}

	asUid := types.ParseUserId(msg.AsUser)
	pud := t.perUser[asUid]
	mode := pud.modeGiven & pud.modeWant
	if pud.deleted {
		mode = types.ModeInvalid
	}

	// Filter out "kp" from users with no 'W' permission (or people without a subscription).
	if msg.Note.What == "kp" && (!mode.IsWriter() || t.isReadOnly()) {
		return
	}

	// Filter out "read/recv" from users with no 'R' permission (or people without a subscription).
	if (msg.Note.What == "read" || msg.Note.What == "recv") && !mode.IsReader() {
		return
	}

	var read, recv, unread, seq int

	if msg.Note.What == "read" {
		if msg.Note.SeqId <= pud.readID {
			// No need to report stale or bogus read status.
			return
		}

		// The number of unread messages has decreased, negative value.
		unread = pud.readID - msg.Note.SeqId
		pud.readID = msg.Note.SeqId
		if pud.readID > pud.recvID {
			pud.recvID = pud.readID
		}
		read = pud.readID
		seq = read
	} else if msg.Note.What == "recv" {
		if msg.Note.SeqId <= pud.recvID {
			// Stale or bogus recv status.
			return
		}

		pud.recvID = msg.Note.SeqId
		if pud.readID > pud.recvID {
			pud.recvID = pud.readID
		}
		recv = pud.recvID
		seq = recv
	}

	if seq > 0 {
		topicName := t.name
		if asChan {
			topicName = msg.Note.Topic
		}

		upd := map[string]interface{}{}
		if recv > 0 {
			upd["RecvSeqId"] = recv
		}
		if read > 0 {
			upd["ReadSeqId"] = read
		}
		if err := store.Subs.Update(topicName, asUid, upd); err != nil {
			logs.Warn.Printf("topic[%s]: failed to update SeqRead/Recv counter: %v", t.name, err)
			return
		}

		// Read/recv updated: notify user's other sessions of the change
		t.presPubMessageCount(asUid, mode, read, recv, msg.sess.sid)

		// Update cached count of unread messages (not tracking unread messages fror channels).
		if !asChan {
			usersUpdateUnread(asUid, unread, true)
		}
	}

	if asChan {
		// No need to forward {note} to other subscribers in channels
		return
	}

	if seq > 0 {
		t.perUser[asUid] = pud
	}

	// Read/recv/kp: notify users offline in the topic on their 'me'.
	t.infoSubsOffline(asUid, msg.Note.What, seq, msg.sess.sid)

	info := &ServerComMessage{
		Info: &MsgServerInfo{
			Topic: msg.Original,
			From:  msg.AsUser,
			What:  msg.Note.What,
			SeqId: msg.Note.SeqId,
		},
		RcptTo:    msg.RcptTo,
		AsUser:    msg.AsUser,
		Timestamp: msg.Timestamp,
		SkipSid:   msg.sess.sid,
		sess:      msg.sess,
	}

	t.broadcastToSessions(info)
}

// handlePresence fans out {pres} messages to recipients in topic.
func (t *Topic) handlePresence(msg *ServerComMessage) {
	what := t.procPresReq(msg.Pres.Src, msg.Pres.What, msg.Pres.WantReply)
	if t.xoriginal != msg.Pres.Topic || what == "" {
		// This is just a request for status, don't forward it to sessions
		return
	}

	// "what" may have changed, i.e. unset or "+command" removed ("on+en" -> "on")
	msg.Pres.What = what

	t.broadcastToSessions(msg)
}

// broadcastToSessions writes message to attached sessions.
func (t *Topic) broadcastToSessions(msg *ServerComMessage) {
	// List of sessions to be dropped.
	var dropSessions []*Session
	// Broadcast the message. Only {data}, {pres}, {info} are broadcastable.
	// {meta} and {ctrl} are sent to the session only
	for sess, pssd := range t.sessions {
		// Send all messages to multiplexing session.
		if !sess.isMultiplex() {
			if sess.sid == msg.SkipSid {
				continue
			}

			if msg.Pres != nil {
				// Skip notifying - already notified on topic.
				if msg.Pres.SkipTopic != "" && sess.getSub(msg.Pres.SkipTopic) != nil {
					continue
				}

				// Notification addressed to a single user only.
				if msg.Pres.SingleUser != "" && pssd.uid.UserId() != msg.Pres.SingleUser {
					continue
				}
				// Notification should skip a single user.
				if msg.Pres.ExcludeUser != "" && pssd.uid.UserId() == msg.Pres.ExcludeUser {
					continue
				}

				// Check presence filters
				if !t.passesPresenceFilters(msg.Pres, pssd.uid) {
					continue
				}

			} else {
				if msg.Info != nil {
					// Don't forward read receipts and key presses to channel readers and those without the R permission.
					// OK to forward with Src != "" because it's sent from another topic to 'me', permissions already
					// checked there.
					if msg.Info.Src == "" && (pssd.isChanSub || !t.userIsReader(pssd.uid)) {
						continue
					}

					// Skip notifying - already notified on topic.
					if msg.Info.SkipTopic != "" && sess.getSub(msg.Info.SkipTopic) != nil {
						continue
					}

					// Don't send key presses from one user's session to the other sessions of the same user.
					if msg.Info.What == "kp" && msg.Info.From == pssd.uid.UserId() {
						continue
					}

				} else if !t.userIsReader(pssd.uid) && !pssd.isChanSub {
					// Skip {data} if the user has no Read permission and not a channel reader.
					continue
				}
			}
		}

		// Topic name may be different depending on the user to which the `sess` belongs.
		t.maybeFixTopicName(msg, pssd.uid)

		// Send channel messages anonymously.
		if pssd.isChanSub && msg.Data != nil {
			msg.Data.From = ""
		}
		// Send message to session.
		// Make a copy of msg since messages sent to sessions differ.
		if !sess.queueOut(msg.copy()) {
			logs.Warn.Printf("topic[%s]: connection stuck, detaching - %s", t.name, sess.sid)
			dropSessions = append(dropSessions, sess)
		}
	}

	// Drop "bad" sessions.
	for _, sess := range dropSessions {
		// The whole session is being dropped, so sessionLeave.pkt is not set.
		t.unregisterSession(nil, sess)
	}
}

// subscriptionReply generates a response to a subscription request
func (t *Topic) subscriptionReply(asChan bool, join *sessionJoin) error {
	// The topic is already initialized by the Hub

	msgsub := join.pkt.Sub

	// For newly created topics report topic creation time.
	var now time.Time
	if msgsub.Created {
		now = t.updated
	} else {
		now = types.TimeNow()
	}

	asUid := types.ParseUserId(join.pkt.AsUser)

	if !msgsub.Newsub && (t.cat == types.TopicCatP2P || t.cat == types.TopicCatGrp || t.cat == types.TopicCatSys) {
		// Check if this is a new subscription.
		pud, found := t.perUser[asUid]
		msgsub.Newsub = !found || pud.deleted
	}

	var private interface{}
	var mode string
	if msgsub.Set != nil {
		if msgsub.Set.Sub != nil {
			if msgsub.Set.Sub.User != "" {
				join.sess.queueOut(ErrMalformedReply(join.pkt, now))
				return errors.New("user id must not be specified")
			}
			mode = msgsub.Set.Sub.Mode
		}

		if msgsub.Set.Desc != nil {
			private = msgsub.Set.Desc.Private
		}
	}

	var err error
	var modeChanged *MsgAccessMode
	// Create new subscription or modify an existing one.
	if modeChanged, err = t.thisUserSub(join.sess, join.pkt, asUid, asChan, mode, private); err != nil {
		return err
	}

	hasJoined := true
	if modeChanged != nil {
		if acs, err := types.ParseAcs([]byte(modeChanged.Mode)); err == nil {
			hasJoined = acs.IsJoiner()
		}
	}

	if hasJoined {
		// Subscription successfully created. Link topic to session.
		join.sess.addSub(t.name, &Subscription{
			broadcast: t.clientMsg,
			done:      t.unreg,
			meta:      t.meta,
			supd:      t.supd,
		})
		t.addSession(join.sess, asUid, asChan)

		// The user is online in the topic. Increment the counter if notifications are not deferred.
		if !join.sess.background {
			userData := t.perUser[asUid]
			userData.online++
			t.perUser[asUid] = userData
		}
	}

	params := map[string]interface{}{}
	// Report back the assigned access mode.
	if modeChanged != nil {
		params["acs"] = modeChanged
	}
	toriginal := t.original(asUid)

	// When a group topic is created, it's given a temporary name by the client.
	// Then this name changes. Report back the original name here.
	if msgsub.Created && join.pkt.Original != toriginal {
		params["tmpname"] = join.pkt.Original
		// The new123ABC name is no longer useful after this.
		join.pkt.Original = toriginal
	}

	if len(params) == 0 {
		// Don't send empty params '{}'
		join.sess.queueOut(NoErr(join.pkt.Id, toriginal, now))
	} else {
		join.sess.queueOut(NoErrParams(join.pkt.Id, toriginal, now, params))
	}

	// Some notifications are always sent immediately.
	if modeChanged != nil {
		t.sendImmediateSubNotifications(asUid, modeChanged, join)
	}

	if !join.sess.background && hasJoined {
		// Other notifications are also sent immediately for foreground sessions.
		t.sendSubNotifications(asUid, join.sess.sid, join.sess.userAgent)
	}

	return nil
}

// User requests or updates a self-subscription to a topic. Called as a
// result of {sub} or {meta set=sub}.
// Returns new access mode as *MsgAccessMode if user's access mode has changed, nil otherwise.
//
//	sess		- originating session
//	pkt			- client message which triggered this request; {sub} or {set}
//	asUid		- id of the user making the request
//	asChan		- true if the user is subscribing to a channel topic
//	want		- requested access mode
//	private		- private value to assign to the subscription
//	background	- presence notifications are deferred
//
// Handle these cases:
// A. User is trying to subscribe for the first time (no subscription).
// A.1 Normal user is subscribing to the topic.
// A.2 Reader is joining the channel.
// B. User is already subscribed, just joining without changing anything.
// C. User is responding to an earlier invite (modeWant was "N" in subscription).
// D. User is already subscribed, changing modeWant.
// E. User is accepting ownership transfer (requesting ownership transfer is not permitted).
// In case of a group topic the user may be a reader or a full subscriber.
func (t *Topic) thisUserSub(sess *Session, pkt *ClientComMessage, asUid types.Uid, asChan bool, want string,
	private interface{}) (*MsgAccessMode, error) {

	now := types.TimeNow()
	asLvl := auth.Level(pkt.AuthLvl)

	// Access mode values as they were before this request was processed.
	oldWant := types.ModeNone
	oldGiven := types.ModeNone

	// Parse access mode requested by the user
	modeWant := types.ModeUnset
	if want != "" {
		if err := modeWant.UnmarshalText([]byte(want)); err != nil {
			sess.queueOut(ErrMalformedReply(pkt, now))
			return nil, err
		}
	}

	var err error
	// Check if it's an attempt at a new subscription to the topic / a first connection of a channel reader
	// (channel readers are not permanently cached).
	// It could be an actual subscription (IsJoiner() == true) or a ban (IsJoiner() == false).
	userData, existingSub := t.perUser[asUid]
	if !existingSub || userData.deleted {
		// New subscription or a not yet cached channel reader, either new or existing.

		// Check if the max number of subscriptions is already reached.
		if t.cat == types.TopicCatGrp && !asChan && t.subsCount() >= globals.maxSubscriberCount {
			sess.queueOut(ErrPolicyReply(pkt, now))
			return nil, errors.New("max subscription count exceeded")
		}

		var sub *types.Subscription
		tname := t.name
		if t.cat == types.TopicCatP2P {
			// P2P could be here only if it was previously deleted. I.e. existingSub is always true for P2P.
			if modeWant != types.ModeUnset {
				userData.modeWant = modeWant
			}
			// If no modeWant is provided, leave existing one unchanged.

			// Make sure the user is not asking for unreasonable permissions
			userData.modeWant = (userData.modeWant & types.ModeCP2P) | types.ModeApprove
		} else if t.cat == types.TopicCatSys {
			if asLvl != auth.LevelRoot {
				sess.queueOut(ErrPermissionDeniedReply(pkt, now))
				return nil, errors.New("subscription to 'sys' topic requires root access level")
			}

			// Assign default access levels
			userData.modeWant = types.ModeCSys
			userData.modeGiven = types.ModeCSys
			if modeWant != types.ModeUnset {
				userData.modeWant = (modeWant & types.ModeCSys) | types.ModeWrite | types.ModeJoin
			}
		} else if asChan {
			userData.isChan = true

			// Check if user is already subscribed.
			sub, err = store.Subs.Get(pkt.Original, asUid)
			if err != nil {
				sess.queueOut(ErrUnknown(pkt.Id, pkt.Original, now))
				return nil, err
			}

			// Given mode is immutable.
			oldGiven = types.ModeCChnReader
			userData.modeGiven = types.ModeCChnReader

			if sub != nil && sub.DeletedAt == nil {
				// Subscription exists, read old access mode.
				oldWant = sub.ModeWant
			} else {
				// Subscription not found, use default.
				oldWant = types.ModeCChnReader
			}

			if modeWant != types.ModeUnset {
				// New access mode is explicitly assigned.
				userData.modeWant = (modeWant & types.ModeCChnReader) | types.ModeRead | types.ModeJoin
			} else {
				// Default: unchanged.
				userData.modeWant = oldWant
			}

			// User is subscribed to chnXXX, not grpXXX.
			tname = pkt.Original
		} else {
			// For all other topics access is given as default access.
			userData.modeGiven = t.accessFor(asLvl)

			if modeWant == types.ModeUnset {
				// User wants default access mode.
				userData.modeWant = userData.modeGiven
			} else {
				userData.modeWant = modeWant
			}
		}

		// Reject new subscription: 'given' permissions have no 'J'.
		if !userData.modeGiven.IsJoiner() {
			sess.queueOut(ErrPermissionDeniedReply(pkt, now))
			return nil, errors.New("subscription rejected due to permissions")
		}

		// Undelete.
		if userData.deleted {
			userData.deleted = false
			userData.delID, userData.readID, userData.recvID = 0, 0, 0
		}

		if isNullValue(private) {
			private = nil
		}
		userData.private = private

		// Add subscription to database, if missing.
		if sub == nil || sub.DeletedAt != nil {
			sub = &types.Subscription{
				User:      asUid.String(),
				Topic:     tname,
				ModeWant:  userData.modeWant,
				ModeGiven: userData.modeGiven,
				Private:   userData.private,
			}

			if err := store.Subs.Create(sub); err != nil {
				sess.queueOut(ErrUnknownReply(pkt, now))
				return nil, err
			}

		} else if asChan && userData.modeWant != oldWant {
			// Channel reader changed access mode, save changed mode to db.
			if err := store.Subs.Update(tname, asUid,
				map[string]interface{}{"ModeWant": userData.modeWant}); err != nil {
				sess.queueOut(ErrUnknownReply(pkt, now))
				return nil, err
			}

			// Enable or disable fcm push notifications for the subsciption.
			t.channelSubUnsub(asUid, userData.modeWant.IsPresencer())
		}

		if asChan {
			if userData.modeWant != oldWant {
				pluginSubscription(sub, plgActCreate)
			} else {
				pluginSubscription(sub, plgActUpd)
			}
		} else {
			// Add subscribed user to cache.
			usersRegisterUser(asUid, true)
			// Notify plugins of a new subscription
			pluginSubscription(sub, plgActCreate)
		}

	} else {
		// Process update to existing subscription. It could be an incomplete subscription for a new topic.
		if !userData.isChan && asChan {
			// A normal subscriber is trying to access topic as a channel.
			// Direct the subscriber to use non-channel topic name.
			sess.queueOut(InfoUseOtherReply(pkt, t.name, now))
			return nil, types.ErrNotFound
		}

		var ownerChange bool

		// Save old access values

		oldWant = userData.modeWant
		oldGiven = userData.modeGiven

		if modeWant != types.ModeUnset {
			// Explicit modeWant is provided

			// Perform sanity checks
			if userData.modeGiven.IsOwner() {
				// Check for possible ownership transfer. Handle the following cases:
				// 1. Owner joining the topic without any changes
				// 2. Owner changing own settings
				// 3. Acceptance or rejection of the ownership transfer

				// Make sure the current owner cannot unset the owner flag or ban himself
				if t.owner == asUid && (!modeWant.IsOwner() || !modeWant.IsJoiner()) {
					sess.queueOut(ErrPermissionDeniedReply(pkt, now))
					return nil, errors.New("cannot unset ownership or self-ban the owner")
				}

				// Ownership transfer
				ownerChange = modeWant.IsOwner() && !userData.modeWant.IsOwner()

				// The owner should be able to grant himself any access permissions.
				// If ownership transfer is rejected don't upgrade.
				if modeWant.IsOwner() && !userData.modeGiven.BetterEqual(modeWant) {
					userData.modeGiven |= modeWant
				}
			} else if modeWant.IsOwner() {
				// Ownership transfer can only be initiated by the owner.
				sess.queueOut(ErrPermissionDeniedReply(pkt, now))
				return nil, errors.New("non-owner cannot request ownership transfer")
			} else if t.cat == types.TopicCatGrp && userData.modeGiven.IsAdmin() && modeWant.IsAdmin() {
				// A group topic Admin should be able to grant himself any permissions except
				// ownership (checked previously) & hard-deleting messages.
				if !userData.modeGiven.BetterEqual(modeWant & ^types.ModeDelete) {
					userData.modeGiven |= (modeWant & ^types.ModeDelete)
				}
			}

			if t.cat == types.TopicCatP2P {
				// For P2P topics ignore requests for 'D'. Otherwise it will generate a useless announcement.
				modeWant = (modeWant & types.ModeCP2P) | types.ModeApprove
			} else if t.cat == types.TopicCatSys {
				// Anyone can always write to Sys topic.
				modeWant &= (modeWant & types.ModeCSys) | types.ModeWrite
			}
		}

		// If user has not requested a new access mode, provide one by default.
		if modeWant == types.ModeUnset {
			// If the user has self-banned before, un-self-ban. Otherwise do not make a change.
			if !oldWant.IsJoiner() {
				// Set permissions NO WORSE than default, but possibly better (admin or owner banned himself).
				userData.modeWant = userData.modeGiven | t.accessFor(asLvl)
			}
		} else if userData.modeWant != modeWant {
			// The user has provided a new modeWant and it' different from the one before
			userData.modeWant = modeWant
		}

		// Save changes to DB
		update := map[string]interface{}{}
		if isNullValue(private) {
			update["Private"] = nil
			userData.private = nil
		} else if private != nil {
			update["Private"] = private
			userData.private = private
		}
		if userData.modeWant != oldWant {
			update["ModeWant"] = userData.modeWant
		}
		if userData.modeGiven != oldGiven {
			update["ModeGiven"] = userData.modeGiven
		}
		if len(update) > 0 {
			if err := store.Subs.Update(t.name, asUid, update); err != nil {
				sess.queueOut(ErrUnknownReply(pkt, now))
				return nil, err
			}
		}

		// No transactions in RethinkDB, but two owners are better than none
		if ownerChange {
			oldOwnerData := t.perUser[t.owner]
			oldOwnerOldWant, oldOwnerOldGiven := oldOwnerData.modeWant, oldOwnerData.modeGiven
			oldOwnerData.modeGiven = (oldOwnerData.modeGiven & ^types.ModeOwner)
			oldOwnerData.modeWant = (oldOwnerData.modeWant & ^types.ModeOwner)
			if err := store.Subs.Update(t.name, t.owner,
				map[string]interface{}{
					"ModeWant":  oldOwnerData.modeWant,
					"ModeGiven": oldOwnerData.modeGiven,
				}); err != nil {
				return nil, err
			}
			if err := store.Topics.OwnerChange(t.name, asUid); err != nil {
				return nil, err
			}
			t.perUser[t.owner] = oldOwnerData
			// Send presence notifications.
			t.notifySubChange(t.owner, asUid, false,
				oldOwnerOldWant, oldOwnerOldGiven, oldOwnerData.modeWant, oldOwnerData.modeGiven, "")
			t.owner = asUid
		}
	}

	if !asChan {
		// If topic is being muted, send "off" notification and disable updates.
		// Do it before applying the new permissions.
		if (oldWant & oldGiven).IsPresencer() && !(userData.modeWant & userData.modeGiven).IsPresencer() {
			if t.cat == types.TopicCatMe {
				t.presUsersOfInterest("off+dis", t.userAgent)
			} else {
				t.presSingleUserOffline(asUid, userData.modeWant&userData.modeGiven,
					"off+dis", nilPresParams, "", false)
			}
		}
	}
	// Apply changes.
	t.perUser[asUid] = userData

	var modeChanged *MsgAccessMode
	// Send presence notifications and update cached unread count.
	if oldWant != userData.modeWant || oldGiven != userData.modeGiven {
		if !asChan {
			oldReader := (oldWant & oldGiven).IsReader()
			newReader := (userData.modeWant & userData.modeGiven).IsReader()

			if oldReader && !newReader {
				// Decrement unread count
				usersUpdateUnread(asUid, userData.readID-t.lastID, true)
			} else if !oldReader && newReader {
				// Increment unread count
				usersUpdateUnread(asUid, t.lastID-userData.readID, true)
			}
		}

		// Notify actor of the changes in access mode.
		t.notifySubChange(asUid, asUid, asChan, oldWant, oldGiven, userData.modeWant, userData.modeGiven, sess.sid)
	}

	if (pkt.Sub != nil && pkt.Sub.Newsub) || oldWant != userData.modeWant || oldGiven != userData.modeGiven {
		modeChanged = &MsgAccessMode{
			Want:  userData.modeWant.String(),
			Given: userData.modeGiven.String(),
			Mode:  (userData.modeGiven & userData.modeWant).String(),
		}
	}

	if !userData.modeWant.IsJoiner() {
		// The user is self-banning from the topic. Re-subscription will unban.
		t.evictUser(asUid, false, "")
		// The callee will send NoErrOK
		return modeChanged, nil
	}

	if !userData.modeGiven.IsJoiner() {
		// User was banned
		sess.queueOut(ErrPermissionDeniedReply(pkt, now))
		return nil, errors.New("topic access denied; user is banned")
	}

	return modeChanged, nil
}

// anotherUserSub processes a request to initiate an invite or approve a subscription request from another user.
// Returns changed == true if user's access mode has changed.
// Handle these cases:
// A. Sharer or Approver is inviting another user for the first time (no prior subscription)
// B. Sharer or Approver is re-inviting another user (adjusting modeGiven, modeWant is still Unset)
// C. Approver is changing modeGiven for another user, modeWant != Unset
func (t *Topic) anotherUserSub(sess *Session, asUid, target types.Uid, asChan bool,
	pkt *ClientComMessage) (*MsgAccessMode, error) {

	now := types.TimeNow()
	set := pkt.Set

	// Access mode values as they were before this request was processed.
	oldWant := types.ModeUnset
	oldGiven := types.ModeUnset

	// Access mode of the person who is executing this approval process
	var hostMode types.AccessMode

	// Check if approver actually has permission to manage sharing
	userData, ok := t.perUser[asUid]
	if !ok || !(userData.modeGiven & userData.modeWant).IsSharer() {
		sess.queueOut(ErrPermissionDeniedReply(pkt, now))
		return nil, errors.New("topic access denied; approver has no permission")
	}

	if asChan {
		// TODO: need to implement promoting reader to subscriber. Rejecting for now.
		sess.queueOut(ErrPermissionDeniedReply(pkt, now))
		return nil, errors.New("topic access denied: cannot subscribe reader to channel")
	}

	// Check if topic is suspended.
	if t.isReadOnly() {
		sess.queueOut(ErrPermissionDeniedReply(pkt, now))
		return nil, errors.New("topic is suspended")
	}

	hostMode = userData.modeGiven & userData.modeWant

	// Parse the access mode granted
	modeGiven := types.ModeUnset
	if set.Sub.Mode != "" {
		if err := modeGiven.UnmarshalText([]byte(set.Sub.Mode)); err != nil {
			sess.queueOut(ErrMalformedReply(pkt, now))
			return nil, err
		}

		// Make sure the new permissions are reasonable in P2P topics: permissions no greater than default,
		// approver permission cannot be removed.
		if t.cat == types.TopicCatP2P {
			modeGiven = (modeGiven & types.ModeCP2P) | types.ModeApprove
		}
	}

	// Make sure only the owner & approvers can set non-default access mode
	if modeGiven != types.ModeUnset && !hostMode.IsAdmin() {
		sess.queueOut(ErrPermissionDeniedReply(pkt, now))
		return nil, errors.New("sharer cannot set explicit modeGiven")
	}

	// Make sure no one but the owner can do an ownership transfer
	if modeGiven.IsOwner() && t.owner != asUid {
		sess.queueOut(ErrPermissionDeniedReply(pkt, now))
		return nil, errors.New("attempt to transfer ownership by non-owner")
	}

	// Check if it's a new invite. If so, save it to database as a subscription.
	// Saved subscription does not mean the user is allowed to post/read
	userData, existingSub := t.perUser[target]
	if !existingSub {
		// Check if the max number of subscriptions is already reached.
		if t.cat == types.TopicCatGrp && t.subsCount() >= globals.maxSubscriberCount {
			sess.queueOut(ErrPolicyReply(pkt, now))
			return nil, errors.New("max subscription count exceeded")
		}

		if modeGiven == types.ModeUnset {
			// Request to use default access mode for the new subscriptions.
			// Assuming LevelAuth. Approver should use non-default access if that is not suitable.
			modeGiven = t.accessFor(auth.LevelAuth)
			// Enable new subscription even if default is no joiner.
			modeGiven |= types.ModeJoin
		}

		// Get user's default access mode to be used as modeWant
		var modeWant types.AccessMode
		if user, err := store.Users.Get(target); err != nil {
			sess.queueOut(ErrUnknownReply(pkt, now))
			return nil, err
		} else if user == nil {
			sess.queueOut(ErrUserNotFoundReply(pkt, now))
			return nil, errors.New("user not found")
		} else if user.State != types.StateOK {
			sess.queueOut(ErrPermissionDeniedReply(pkt, now))
			return nil, errors.New("user is suspended")
		} else {
			// Don't ask by default for more permissions than the granted ones.
			modeWant = user.Access.Auth & modeGiven
		}

		// Add subscription to database
		sub := &types.Subscription{
			User:      target.String(),
			Topic:     t.name,
			ModeWant:  modeWant,
			ModeGiven: modeGiven,
		}

		if err := store.Subs.Create(sub); err != nil {
			sess.queueOut(ErrUnknownReply(pkt, now))
			return nil, err
		}

		userData = perUserData{
			modeGiven: sub.ModeGiven,
			modeWant:  sub.ModeWant,
			private:   nil,
		}
		t.perUser[target] = userData
		t.computePerUserAcsUnion()

		// Cache user's record
		usersRegisterUser(target, true)

		// Send push notification for the new subscription.
		if pushRcpt := t.pushForP2PSub(asUid, target, userData.modeWant, userData.modeGiven, now); pushRcpt != nil {
			// TODO: maybe skip user's devices which were online when this event has happened.
			usersPush(pushRcpt)
		}
	} else {
		// Action on an existing subscription: re-invite, change existing permission, confirm/decline request.
		oldGiven = userData.modeGiven
		oldWant = userData.modeWant

		if modeGiven == types.ModeUnset {
			// Request to re-send invite without changing the access mode
			modeGiven = userData.modeGiven
		} else if modeGiven != userData.modeGiven {
			// Changing the previously assigned value
			userData.modeGiven = modeGiven

			// Save changed value to database
			if err := store.Subs.Update(t.name, target,
				map[string]interface{}{"ModeGiven": modeGiven}); err != nil {
				return nil, err
			}
			t.perUser[target] = userData
		}
	}

	var modeChanged *MsgAccessMode
	// Access mode has changed.
	if oldGiven != userData.modeGiven {

		oldReader := (oldWant & oldGiven).IsReader()
		newReader := (userData.modeWant & userData.modeGiven).IsReader()
		if oldReader && !newReader {
			// Decrement unread count
			usersUpdateUnread(target, userData.readID-t.lastID, true)
		} else if !oldReader && newReader {
			// Increment unread count
			usersUpdateUnread(target, t.lastID-userData.readID, true)
		}
		t.notifySubChange(target, asUid, false,
			oldWant, oldGiven, userData.modeWant, userData.modeGiven, sess.sid)

		modeChanged = &MsgAccessMode{
			Given: userData.modeGiven.String(),
			Want:  userData.modeWant.String(),
			Mode:  (userData.modeGiven & userData.modeWant).String(),
		}
	}

	if !userData.modeGiven.IsJoiner() {
		// The user is banned from the topic.
		t.evictUser(target, false, "")
	}

	return modeChanged, nil
}

// replyGetDesc is a response to a get.desc request on a topic, sent to just the session as a {meta} packet
func (t *Topic) replyGetDesc(sess *Session, asUid types.Uid, asChan bool, opts *MsgGetOpts, msg *ClientComMessage) error {
	now := types.TimeNow()
	id := msg.Id

	if opts != nil && (opts.User != "" || opts.Limit != 0) {
		sess.queueOut(ErrMalformedReply(msg, now))
		return errors.New("invalid GetDesc query")
	}

	// Check if user requested modified data
	ifUpdated := opts == nil || opts.IfModifiedSince == nil || opts.IfModifiedSince.Before(t.updated)

	desc := &MsgTopicDesc{}
	if opts == nil || opts.IfModifiedSince == nil {
		// Send CreatedAt only when the user requests full information (nothing is cached at the client).
		desc.CreatedAt = &t.created
	}
	if !t.updated.IsZero() {
		desc.UpdatedAt = &t.updated
	}

	pud, full := t.perUser[asUid]

<<<<<<< HEAD
	if t.cat == types.TopicCatMe {
		full = true
	} else if t.cat == types.TopicCatGrp {
		desc.IsChan = t.isChan
	}
=======
	full = full || t.cat == types.TopicCatMe
>>>>>>> 7458de20

	if ifUpdated {
		if t.public != nil || t.trusted != nil {
			// Not a p2p topic.
			desc.Public = t.public
			desc.Trusted = t.trusted
		} else if full && t.cat == types.TopicCatP2P {
			desc.Public = pud.public
			desc.Trusted = pud.trusted
		}
	}

	// Request may come from a subscriber (full == true) or a stranger.
	// Give subscriber a fuller description than to a stranger/channel reader.
	if full {
		if t.cat == types.TopicCatP2P {
			// For p2p topics default access mode makes no sense.
			// Don't report it.
		} else if t.cat == types.TopicCatMe || (pud.modeGiven & pud.modeWant).IsSharer() {
			desc.DefaultAcs = &MsgDefaultAcsMode{
				Auth: t.accessAuth.String(),
				Anon: t.accessAnon.String(),
			}
		}

		desc.Acs = &MsgAccessMode{
			Want:  pud.modeWant.String(),
			Given: pud.modeGiven.String(),
			Mode:  (pud.modeGiven & pud.modeWant).String(),
		}

		if t.cat == types.TopicCatMe && sess.authLvl == auth.LevelRoot {
			// If 'me' is in memory then user account is invariably not suspended.
			desc.State = types.StateOK.String()
		}

		if (pud.modeGiven & pud.modeWant).IsPresencer() {
			if t.cat == types.TopicCatGrp {
				desc.Online = t.isOnline()
			} else if t.cat == types.TopicCatP2P {
				// This is the timestamp when the other user logged off last time.
				// It does not change while the topic is loaded into memory and that's OK most of the time
				// because to stay in memory at least one of the users must be connected to topic.
				// FIXME(gene): it breaks when user A stays active in one session and connects-disconnects
				// from another session. The second session will not see correct LastSeen time and UserAgent.
				if pud.lastSeen != nil {
					desc.LastSeen = &MsgLastSeenInfo{
						When:      pud.lastSeen,
						UserAgent: pud.lastUA,
					}
				}
			}
		}

		if ifUpdated {
			desc.Private = pud.private
		}

		// Don't report message IDs to users without Read access.
		if (pud.modeGiven & pud.modeWant).IsReader() {
			desc.SeqId = t.lastID
			if !t.touched.IsZero() {
				desc.TouchedAt = &t.touched
			}

			// Make sure reported values are sane:
			// t.delID <= pud.delID; t.readID <= t.recvID <= t.lastID
			desc.DelId = max(pud.delID, t.delID)
			desc.ReadSeqId = pud.readID
			desc.RecvSeqId = max(pud.recvID, pud.readID)
		} else {
			// Send some sane value of touched.
			desc.TouchedAt = &t.updated
		}
	}

	sess.queueOut(&ServerComMessage{
		Meta: &MsgServerMeta{
			Id:        id,
			Topic:     msg.Original,
			Desc:      desc,
			Timestamp: &now,
		},
	})

	return nil
}

// replySetDesc updates topic metadata, saves it to DB, replies to the caller as {ctrl} message,
// generates {pres} update if necessary.
func (t *Topic) replySetDesc(sess *Session, asUid types.Uid, asChan bool,
	authLevel auth.Level, msg *ClientComMessage) error {
	now := types.TimeNow()

	assignAccess := func(upd map[string]interface{}, mode *MsgDefaultAcsMode) error {
		if mode == nil {
			return nil
		}
		if auth, anon, err := parseTopicAccess(mode, types.ModeUnset, types.ModeUnset); err != nil {
			return err
		} else if auth.IsOwner() || anon.IsOwner() {
			return errors.New("default 'owner' access is not permitted")
		} else {
			access := types.DefaultAccess{Auth: t.accessAuth, Anon: t.accessAnon}
			if auth != types.ModeUnset {
				if t.cat == types.TopicCatMe {
					auth &= types.ModeCAuth
					if auth != types.ModeNone {
						// This is the default access mode for P2P topics.
						// It must be either an N or must include an A permission.
						auth |= types.ModeApprove
					}
				}
				access.Auth = auth
			}
			if anon != types.ModeUnset {
				if t.cat == types.TopicCatMe {
					anon &= types.ModeCP2P
					if anon != types.ModeNone {
						anon |= types.ModeApprove
					}
				}
				access.Anon = anon
			}
			if access.Auth != t.accessAuth || access.Anon != t.accessAnon {
				upd["Access"] = access
			}
		}
		return nil
	}

	assignGenericValues := func(upd map[string]interface{}, what string, dst, src interface{}) (changed bool) {
		if dst, changed = mergeInterfaces(dst, src); changed {
			upd[what] = dst
		}
		return
	}

	// DefaultAccess and/or Public have chanegd
	var sendCommon bool
	// Private has changed
	var sendPriv bool
	var err error

	// Change to the main object (user or topic).
	core := make(map[string]interface{})
	// Change to subscription.
	sub := make(map[string]interface{})
	if set := msg.Set; set.Desc != nil {
		if set.Desc.Trusted != nil && authLevel != auth.LevelRoot {
			// Only ROOT can change Trusted.
			sess.queueOut(ErrPermissionDeniedReply(msg, now))
			return errors.New("attempt to change Trusted by non-root")
		}

		switch t.cat {
		case types.TopicCatMe:
			// Update current user
			err = assignAccess(core, set.Desc.DefaultAcs)
			sendCommon = assignGenericValues(core, "Public", t.public, set.Desc.Public)
			sendCommon = assignGenericValues(core, "Trusted", t.trusted, set.Desc.Trusted) || sendCommon
		case types.TopicCatFnd:
			// set.Desc.DefaultAcs is ignored.
			if set.Desc.Trusted != nil {
				// 'fnd' does not support Trusted.
				sess.queueOut(ErrPermissionDeniedReply(msg, now))
				return errors.New("attempt to assign Trusted in fnd topic")
			}
			// Do not send presence if fnd.Public has changed.
			assignGenericValues(core, "Public", t.fndGetPublic(sess), set.Desc.Public)
		case types.TopicCatP2P:
			// Reject direct changes to P2P topics.
			if set.Desc.Public != nil || set.Desc.Trusted != nil || set.Desc.DefaultAcs != nil {
				sess.queueOut(ErrPermissionDeniedReply(msg, now))
				return errors.New("incorrect attempt to change metadata of a p2p topic")
			}
		case types.TopicCatGrp:
			// Update group topic
			if t.owner == asUid {
				err = assignAccess(core, set.Desc.DefaultAcs)
				sendCommon = assignGenericValues(core, "Public", t.public, set.Desc.Public)
				sendCommon = assignGenericValues(core, "Trusted", t.trusted, set.Desc.Trusted) || sendCommon
			} else if set.Desc.DefaultAcs != nil || set.Desc.Public != nil || set.Desc.Trusted != nil {
				// This is a request from non-owner
				sess.queueOut(ErrPermissionDeniedReply(msg, now))
				return errors.New("attempt to change public or permissions by non-owner")
			}
		}

		if err != nil {
			sess.queueOut(ErrMalformedReply(msg, now))
			return err
		}

		sendPriv = assignGenericValues(sub, "Private", t.perUser[asUid].private, set.Desc.Private)
	}

	if len(core)+len(sub) == 0 {
		sess.queueOut(InfoNotModifiedReply(msg, now))
		return errors.New("{set} generated no update to DB")
	}

	if len(core) > 0 {
		core["UpdatedAt"] = now
		switch t.cat {
		case types.TopicCatMe:
			err = store.Users.Update(asUid, core)
		case types.TopicCatFnd:
			// The only value to be stored in topic is Public, and Public for fnd is not saved according to specs.
		default:
			err = store.Topics.Update(t.name, core)
		}
	}
	if err == nil && len(sub) > 0 {
		tname := t.name
		if asChan {
			tname = types.GrpToChn(tname)
		}
		err = store.Subs.Update(tname, asUid, sub)
	}

	if err != nil {
		sess.queueOut(ErrUnknownReply(msg, now))
		return err
	}

	if len(core) > 0 && msg.Extra != nil && len(msg.Extra.Attachments) > 0 {
		store.Files.LinkAttachments(t.name, types.ZeroUid, msg.Extra.Attachments)
	}

	// Update values cached in the topic object
	if t.cat == types.TopicCatMe || t.cat == types.TopicCatGrp {
		if tmp, ok := core["Access"]; ok {
			access := tmp.(types.DefaultAccess)
			t.accessAuth = access.Auth
			t.accessAnon = access.Anon
		}
		if public, ok := core["Public"]; ok {
			t.public = public
		}
		if trusted, ok := core["Trusted"]; ok {
			t.trusted = trusted
		}
	} else if t.cat == types.TopicCatFnd {
		// Assign per-session fnd.Public.
		t.fndSetPublic(sess, core["Public"])
	}

	mode := types.ModeNone
	if private, ok := sub["Private"]; ok {
		pud := t.perUser[asUid]
		pud.private = private
		t.perUser[asUid] = pud
		mode = pud.modeGiven & pud.modeWant
	}

	if sendCommon || sendPriv {
		// t.public/t.trusted, t.accessAuth/Anon have changed, make an announcement
		if sendCommon {
			if t.cat == types.TopicCatMe {
				t.presUsersOfInterest("upd", "")
			} else {
				// Notify all subscribers on 'me' except the user who made the change and blocked users.
				// The user who made the change will be notified separately (see below).
				filter := &presFilters{excludeUser: asUid.UserId(), filterIn: types.ModeJoin}
				t.presSubsOffline("upd", nilPresParams, filter, filter, sess.sid, false)
			}

			t.updated = now
		}
		// Notify user's other sessions.
		t.presSingleUserOffline(asUid, mode, "upd", nilPresParams, sess.sid, false)
	}

	sess.queueOut(NoErrReply(msg, now))

	return nil
}

// replyGetSub is a response to a get.sub request on a topic - load a list of subscriptions/subscribers,
// send it just to the session as a {meta} packet
func (t *Topic) replyGetSub(sess *Session, asUid types.Uid, authLevel auth.Level, asChan bool, msg *ClientComMessage) error {
	now := types.TimeNow()
	id := msg.Id
	incomingReqTs := msg.Timestamp
	var req *MsgGetOpts
	if msg.Sub != nil {
		req = msg.Sub.Get.Sub
	} else {
		req = msg.Get.Sub
	}

	if req != nil && (req.SinceId != 0 || req.BeforeId != 0) {
		sess.queueOut(ErrMalformedReply(msg, now))
		return errors.New("invalid MsgGetOpts query")
	}

	var err error

	var ifModified time.Time
	if req != nil && req.IfModifiedSince != nil {
		ifModified = *req.IfModifiedSince
	}

	userData := t.perUser[asUid]
	var subs []types.Subscription

	switch t.cat {
	case types.TopicCatMe:
		if req != nil {
			// If topic is provided, it could be in the form of user ID 'usrAbCd'.
			// Convert it to P2P topic name.
			if uid2 := types.ParseUserId(req.Topic); !uid2.IsZero() {
				req.Topic = uid2.P2PName(asUid)
			}
		}
		// Fetch user's subscriptions, with Topic.Public+Topic.Trusted denormalized into subscription.
		if ifModified.IsZero() {
			// No cache management. Skip deleted subscriptions.
			subs, err = store.Users.GetTopics(asUid, msgOpts2storeOpts(req))
		} else {
			// User manages cache. Include deleted subscriptions too.
			subs, err = store.Users.GetTopicsAny(asUid, msgOpts2storeOpts(req))
		}
	case types.TopicCatFnd:
		// Select public or private query. Public has priority.
		rewriteLogin := true
		raw := t.fndGetPublic(sess)
		if raw == nil {
			rewriteLogin = false
			raw = userData.private
		}

		if query, ok := raw.(string); ok && len(query) > 0 {
			query, subs, err = pluginFind(asUid, query)
			if err == nil && subs == nil && query != "" {
				var req [][]string
				var opt []string
				if req, opt, err = parseSearchQuery(query, sess.countryCode, rewriteLogin); err == nil {
					if len(req) > 0 || len(opt) > 0 {
						// Check if the query contains terms that the user is not allowed to use.
						allReq := types.FlattenDoubleSlice(req)
						restr, _ := stringSliceDelta(t.tags, filterRestrictedTags(append(allReq, opt...),
							globals.maskedTagNS))

						if len(restr) > 0 {
							sess.queueOut(ErrPermissionDeniedReply(msg, now))
							return errors.New("attempt to search by restricted tags")
						}

						// TODO: allow root to find suspended users and topics.
						subs, err = store.Users.FindSubs(asUid, req, opt)
						if err != nil {
							sess.queueOut(decodeStoreErrorExplicitTs(err, id, msg.Original, now, incomingReqTs, nil))
							return err
						}

					} else {
						// Query string is empty.
						sess.queueOut(ErrMalformedReply(msg, now))
						return errors.New("empty search query")
					}
				} else {
					// Query parsing error. Report it externally as a generic ErrMalformed.
					sess.queueOut(ErrMalformedReply(msg, now))
					return errors.New("failed to parse search query; " + err.Error())
				}
			}
		}
	case types.TopicCatP2P:
		// FIXME(gene): don't load subs from DB, use perUserData - it already contains subscriptions.
		// No need to load Public for p2p topics.
		if ifModified.IsZero() {
			// No cache management. Skip deleted subscriptions.
			subs, err = store.Topics.GetSubs(t.name, msgOpts2storeOpts(req))
		} else {
			// User manages cache. Include deleted subscriptions too.
			subs, err = store.Topics.GetSubsAny(t.name, msgOpts2storeOpts(req))
		}
	case types.TopicCatGrp:
		topicName := t.name
		if asChan {
			// In case of a channel allow fetching the subscription of the current user only.
			if req == nil {
				req = &MsgGetOpts{}
			}
			req.User = asUid.UserId()
			// Channel subscribers are using chnXXX topic name rather than grpXXX.
			topicName = msg.Original
		}
		// Include sub.Public.
		if ifModified.IsZero() {
			// No cache management. Skip deleted subscriptions.
			subs, err = store.Topics.GetUsers(topicName, msgOpts2storeOpts(req))
		} else {
			// User manages cache. Include deleted subscriptions too.
			subs, err = store.Topics.GetUsersAny(topicName, msgOpts2storeOpts(req))
		}
	}

	if err != nil {
		sess.queueOut(decodeStoreErrorExplicitTs(err, id, msg.Original, now, incomingReqTs, nil))
		return err
	}

	if len(subs) > 0 {
		meta := &MsgServerMeta{Id: id, Topic: msg.Original, Timestamp: &now}
		meta.Sub = make([]MsgTopicSub, 0, len(subs))
		presencer := (userData.modeGiven & userData.modeWant).IsPresencer()
		sharer := (userData.modeGiven & userData.modeWant).IsSharer()

		for i := range subs {
			sub := &subs[i]
			// Indicator if the requester has provided a cut off date for ts of pub & priv updates.
			var sendPubPriv bool
			var banned bool
			var mts MsgTopicSub
			deleted := sub.DeletedAt != nil

			if ifModified.IsZero() {
				sendPubPriv = true
			} else {
				// Skip sending deleted subscriptions if they were deleted before the cut off date.
				// If they are freshly deleted send minimum info
				if deleted {
					if !sub.DeletedAt.After(ifModified) {
						continue
					}
					mts.DeletedAt = sub.DeletedAt
				}
				sendPubPriv = !deleted && sub.UpdatedAt.After(ifModified)
			}

			uid := types.ParseUid(sub.User)
			subMode := sub.ModeGiven & sub.ModeWant
			isReader := subMode.IsReader()
			if t.cat == types.TopicCatMe {
				// Mark subscriptions that the user does not care about.
				if !subMode.IsJoiner() {
					banned = true
				}

				// Reporting user's subscriptions to other topics. P2P topic name is the
				// UID of the other user.
				with := sub.GetWith()
				if with != "" {
					mts.Topic = with
					mts.Online = t.perSubs[with].online && !deleted && presencer
				} else {
					mts.Topic = sub.Topic
					mts.Online = t.perSubs[sub.Topic].online && !deleted && presencer
				}

				if !deleted && !banned {
					if isReader {
						if sub.GetTouchedAt().IsZero() {
							mts.TouchedAt = nil
						} else {
							touchedAt := sub.GetTouchedAt()
							mts.TouchedAt = &touchedAt
						}
						mts.SeqId = sub.GetSeqId()
						mts.DelId = sub.DelId
					} else {
						mts.TouchedAt = &sub.UpdatedAt
					}

					lastSeen := sub.GetLastSeen()
					if lastSeen != nil && !mts.Online {
						mts.LastSeen = &MsgLastSeenInfo{
							When:      lastSeen,
							UserAgent: sub.GetUserAgent(),
						}
					}
				}
			} else {
				// Mark subscriptions that the user does not care about.
				if t.cat == types.TopicCatGrp && !subMode.IsJoiner() {
					banned = true
				}

				// Reporting subscribers to fnd, a group or a p2p topic
				mts.User = uid.UserId()
				if t.cat == types.TopicCatFnd {
					mts.Topic = sub.Topic
				}

				if !deleted {
					if uid == asUid && isReader && !banned {
						// Report deleted ID for own subscriptions only
						mts.DelId = sub.DelId
					}

					if t.cat == types.TopicCatGrp {
						pud := t.perUser[uid]
						mts.Online = pud.online > 0 && presencer
					}
				}
			}

			if !deleted {
				mts.UpdatedAt = &sub.UpdatedAt
				if isReader && !banned {
					mts.ReadSeqId = sub.ReadSeqId
					mts.RecvSeqId = sub.RecvSeqId
				}

				if t.cat != types.TopicCatFnd {
					// p2p and grp
					if sharer || uid == asUid || subMode.IsAdmin() {
						// If user is not a sharer, the access mode of other ordinary users if not accessible.
						// Own and admin permissions only are visible to non-sharers.
						mts.Acs.Mode = subMode.String()
						mts.Acs.Want = sub.ModeWant.String()
						mts.Acs.Given = sub.ModeGiven.String()
					}
				} else {
					// Topic 'fnd'
					// sub.ModeXXX may be defined by the plugin.
					if sub.ModeGiven.IsDefined() && sub.ModeWant.IsDefined() {
						mts.Acs.Mode = subMode.String()
						mts.Acs.Want = sub.ModeWant.String()
						mts.Acs.Given = sub.ModeGiven.String()
					} else if types.IsChannel(sub.Topic) {
						mts.Acs.Mode = types.ModeCChnReader.String()
					} else if defacs := sub.GetDefaultAccess(); defacs != nil {
						switch authLevel {
						case auth.LevelAnon:
							mts.Acs.Mode = defacs.Anon.String()
						case auth.LevelAuth, auth.LevelRoot:
							mts.Acs.Mode = defacs.Auth.String()
						}
					}
				}

				// Returning public and private only if they have changed since ifModified
				if sendPubPriv {
					// 'sub' has nil 'public'/'trusted' in P2P topics which is OK.
					mts.Public = sub.GetPublic()
					mts.Trusted = sub.GetTrusted()
					// Reporting 'private' only if it's user's own subscription.
					if uid == asUid {
						mts.Private = sub.Private
					}
				}

				// Always reporting 'private' for fnd topic.
				if t.cat == types.TopicCatFnd {
					mts.Private = sub.Private
				}
			}

			meta.Sub = append(meta.Sub, mts)
		}
		sess.queueOut(&ServerComMessage{Meta: meta})
	} else {
		// Inform the client that there are no subscriptions.
		sess.queueOut(NoContentParamsReply(msg, now, map[string]interface{}{"what": "sub"}))
	}

	return nil
}

// replySetSub is a response to new subscription request or an update to a subscription {set.sub}:
// update topic metadata cache, save/update subs, reply to the caller as {ctrl} message,
// generate a presence notification, if appropriate.
func (t *Topic) replySetSub(sess *Session, pkt *ClientComMessage, asChan bool) error {
	now := types.TimeNow()

	asUid := types.ParseUserId(pkt.AsUser)
	set := pkt.Set

	var target types.Uid
	if target = types.ParseUserId(set.Sub.User); target.IsZero() && set.Sub.User != "" {
		// Invalid user ID
		sess.queueOut(ErrMalformedReply(pkt, now))
		return errors.New("invalid user id")
	}

	// if set.User is not set, request is for the current user
	if target.IsZero() {
		target = asUid
	}

	var err error
	var modeChanged *MsgAccessMode
	if target == asUid {
		// Request new subscription or modify own subscription
		modeChanged, err = t.thisUserSub(sess, pkt, asUid, asChan, set.Sub.Mode, nil)
	} else {
		// Request to approve/change someone's subscription
		modeChanged, err = t.anotherUserSub(sess, asUid, target, asChan, pkt)
	}
	if err != nil {
		return err
	}

	var resp *ServerComMessage
	if modeChanged != nil {
		// Report resulting access mode.
		params := map[string]interface{}{"acs": modeChanged}
		if target != asUid {
			params["user"] = target.UserId()
		}
		resp = NoErrParamsReply(pkt, now, params)
	} else {
		resp = InfoNotModifiedReply(pkt, now)
	}

	sess.queueOut(resp)

	return nil
}

// replyGetData is a response to a get.data request - load a list of stored messages, send them to session as {data}
// response goes to a single session rather than all sessions in a topic
func (t *Topic) replyGetData(sess *Session, asUid types.Uid, asChan bool, req *MsgGetOpts, msg *ClientComMessage) error {
	now := types.TimeNow()
	toriginal := t.original(asUid)

	if req != nil && (req.IfModifiedSince != nil || req.User != "" || req.Topic != "") {
		sess.queueOut(ErrMalformedReply(msg, now))
		return errors.New("invalid MsgGetOpts query")
	}

	// Check if the user has permission to read the topic data
	count := 0
	if userData := t.perUser[asUid]; (userData.modeGiven & userData.modeWant).IsReader() {
		// Read messages from DB
		messages, err := store.Messages.GetAll(t.name, asUid, msgOpts2storeOpts(req))
		if err != nil {
			sess.queueOut(ErrUnknownReply(msg, now))
			return err
		}

		// Push the list of messages to the client as {data}.
		if messages != nil {
			count = len(messages)
			if count > 0 {
				outgoingMessages := make([]*ServerComMessage, count)
				for i := range messages {
					mm := &messages[i]
					from := ""
					if !asChan {
						// Don't show sender for channel readers
						from = types.ParseUid(mm.From).UserId()
					}
					outgoingMessages[i] = &ServerComMessage{
						Data: &MsgServerData{
							Topic:     toriginal,
							Head:      mm.Head,
							SeqId:     mm.SeqId,
							From:      from,
							Timestamp: mm.CreatedAt,
							Content:   mm.Content,
						},
					}
				}
				sess.queueOutBatch(outgoingMessages)
			}
		}
	}

	// Inform the requester that all the data has been served.
	if count == 0 {
		sess.queueOut(NoContentParamsReply(msg, now, map[string]interface{}{"what": "data"}))
	} else {
		sess.queueOut(NoErrDeliveredParams(msg.Id, msg.Original, now,
			map[string]interface{}{"what": "data", "count": count}))
	}

	return nil
}

// replyGetTags returns topic's tags - tokens used for discovery.
func (t *Topic) replyGetTags(sess *Session, asUid types.Uid, msg *ClientComMessage) error {
	now := types.TimeNow()

	if t.cat != types.TopicCatMe && t.cat != types.TopicCatGrp {
		sess.queueOut(ErrOperationNotAllowedReply(msg, now))
		return errors.New("invalid topic category for getting tags")
	}
	if t.cat == types.TopicCatGrp && t.owner != asUid {
		sess.queueOut(ErrPermissionDeniedReply(msg, now))
		return errors.New("request for tags from non-owner")
	}

	if len(t.tags) > 0 {
		sess.queueOut(&ServerComMessage{
			Meta: &MsgServerMeta{
				Id: msg.Id, Topic: t.original(asUid),
				Timestamp: &now,
				Tags:      t.tags,
			},
		})
		return nil
	}

	// Inform the requester that there are no tags.
	sess.queueOut(NoContentParamsReply(msg, now, map[string]string{"what": "tags"}))

	return nil
}

// replySetTags updates topic's tags - tokens used for discovery.
func (t *Topic) replySetTags(sess *Session, asUid types.Uid, msg *ClientComMessage) error {
	var resp *ServerComMessage
	var err error
	set := msg.Set

	now := types.TimeNow()

	if t.cat != types.TopicCatMe && t.cat != types.TopicCatGrp {
		resp = ErrOperationNotAllowedReply(msg, now)
		err = errors.New("invalid topic category to assign tags")

	} else if t.cat == types.TopicCatGrp && t.owner != asUid {
		resp = ErrPermissionDeniedReply(msg, now)
		err = errors.New("tags update by non-owner")

	} else if tags := normalizeTags(set.Tags); tags != nil {
		if !restrictedTagsEqual(t.tags, tags, globals.immutableTagNS) {
			err = errors.New("attempt to mutate restricted tags")
			resp = ErrPermissionDeniedReply(msg, now)
		} else {
			added, removed := stringSliceDelta(t.tags, tags)
			if len(added) > 0 || len(removed) > 0 {
				update := map[string]interface{}{"Tags": tags, "UpdatedAt": now}
				if t.cat == types.TopicCatMe {
					err = store.Users.Update(asUid, update)
				} else if t.cat == types.TopicCatGrp {
					err = store.Topics.Update(t.name, update)
				}

				if err != nil {
					resp = ErrUnknownReply(msg, now)
				} else {
					t.tags = tags
					t.presSubsOnline("tags", "", nilPresParams, &presFilters{singleUser: asUid.UserId()}, sess.sid)

					params := make(map[string]interface{})
					if len(added) > 0 {
						params["added"] = len(added)
					}
					if len(removed) > 0 {
						params["removed"] = len(removed)
					}
					resp = NoErrParamsReply(msg, now, params)
				}
			} else {
				resp = InfoNotModifiedReply(msg, now)
			}
		}
	} else {
		resp = InfoNotModifiedReply(msg, now)
	}

	sess.queueOut(resp)

	return err
}

// replyGetCreds returns user's credentials such as email and phone numbers.
func (t *Topic) replyGetCreds(sess *Session, asUid types.Uid, msg *ClientComMessage) error {
	now := types.TimeNow()
	id := msg.Id

	if t.cat != types.TopicCatMe {
		sess.queueOut(ErrOperationNotAllowedReply(msg, now))
		return errors.New("invalid topic category for getting credentials")
	}

	screds, err := store.Users.GetAllCreds(asUid, "", false)
	if err != nil {
		sess.queueOut(decodeStoreErrorExplicitTs(err, id, msg.Original, now, msg.Timestamp, nil))
		return err
	}

	if len(screds) > 0 {
		creds := make([]*MsgCredServer, len(screds))
		for i, sc := range screds {
			creds[i] = &MsgCredServer{Method: sc.Method, Value: sc.Value, Done: sc.Done}
		}
		sess.queueOut(&ServerComMessage{
			Meta: &MsgServerMeta{
				Id:        id,
				Topic:     t.original(asUid),
				Timestamp: &now,
				Cred:      creds,
			},
		})
		return nil
	}

	// Inform the requester that there are no credentials.
	sess.queueOut(NoContentParamsReply(msg, now, map[string]string{"what": "creds"}))

	return nil
}

// replySetCreds adds or validates user credentials such as email and phone numbers.
func (t *Topic) replySetCred(sess *Session, asUid types.Uid, authLevel auth.Level, msg *ClientComMessage) error {
	now := types.TimeNow()
	set := msg.Set
	incomingReqTs := msg.Timestamp

	if t.cat != types.TopicCatMe {
		sess.queueOut(ErrOperationNotAllowedReply(msg, now))
		return errors.New("invalid topic category for updating credentials")
	}

	var err error
	var tags []string
	creds := []MsgCredClient{*set.Cred}
	if set.Cred.Response != "" {
		// Credential is being validated. Return an arror if response is invalid.
		_, tags, err = validatedCreds(asUid, authLevel, creds, true)
	} else {
		// Credential is being added or updated.
		tmpToken, _, _ := store.Store.GetLogicalAuthHandler("token").GenSecret(&auth.Rec{
			Uid:       asUid,
			AuthLevel: auth.LevelNone,
			Lifetime:  auth.Duration(time.Hour * 24),
			Features:  auth.FeatureNoLogin,
		})
		_, tags, err = addCreds(asUid, creds, nil, sess.lang, tmpToken)
	}

	if tags != nil {
		t.tags = tags
		t.presSubsOnline("tags", "", nilPresParams, nilPresFilters, "")
	}

	sess.queueOut(decodeStoreErrorExplicitTs(err, set.Id, t.original(asUid), now, incomingReqTs, nil))

	return err
}

// replyGetDel is a response to a get[what=del] request: load a list of deleted message ids, send them to
// a session as {meta}
// response goes to a single session rather than all sessions in a topic
func (t *Topic) replyGetDel(sess *Session, asUid types.Uid, req *MsgGetOpts, msg *ClientComMessage) error {
	now := types.TimeNow()
	toriginal := t.original(asUid)

	id := msg.Id
	incomingReqTs := msg.Timestamp

	if req != nil && (req.IfModifiedSince != nil || req.User != "" || req.Topic != "") {
		sess.queueOut(ErrMalformedReply(msg, now))
		return errors.New("invalid MsgGetOpts query")
	}

	// Check if the user has permission to read the topic data and the request is valid.
	if userData := t.perUser[asUid]; (userData.modeGiven & userData.modeWant).IsReader() {
		ranges, delID, err := store.Messages.GetDeleted(t.name, asUid, msgOpts2storeOpts(req))
		if err != nil {
			sess.queueOut(ErrUnknownReply(msg, now))
			return err
		}

		if len(ranges) > 0 {
			sess.queueOut(&ServerComMessage{
				Meta: &MsgServerMeta{
					Id:    id,
					Topic: toriginal,
					Del: &MsgDelValues{
						DelId:  delID,
						DelSeq: delrangeDeserialize(ranges),
					},
					Timestamp: &now,
				},
			})
			return nil
		}
	}

	sess.queueOut(NoContentParams(id, toriginal, now, incomingReqTs, map[string]string{"what": "del"}))

	return nil
}

// replyDelMsg deletes (soft or hard) messages in response to del.msg packet.
func (t *Topic) replyDelMsg(sess *Session, asUid types.Uid, asChan bool, msg *ClientComMessage) error {
	now := types.TimeNow()

	if asChan {
		// Do not allow channel readers delete messages.
		sess.queueOut(ErrOperationNotAllowedReply(msg, now))
		return errors.New("channel readers cannot delete messages")
	}

	del := msg.Del

	pud := t.perUser[asUid]
	if !(pud.modeGiven & pud.modeWant).IsDeleter() {
		// User must have an R permission: if the user cannot read messages, he has
		// no business of deleting them.
		if !(pud.modeGiven & pud.modeWant).IsReader() {
			sess.queueOut(ErrPermissionDeniedReply(msg, now))
			return errors.New("del.msg: permission denied")
		}

		// User has just the R permission, cannot hard-delete messages, silently
		// switching to soft-deleting
		del.Hard = false
	}

	var err error
	var ranges []types.Range
	if len(del.DelSeq) == 0 {
		err = errors.New("del.msg: no IDs to delete")
	} else {
		count := 0
		for _, dq := range del.DelSeq {
			if dq.LowId > t.lastID || dq.LowId < 0 || dq.HiId < 0 ||
				(dq.HiId > 0 && dq.LowId > dq.HiId) ||
				(dq.LowId == 0 && dq.HiId == 0) {
				err = errors.New("del.msg: invalid entry in list")
				break
			}

			if dq.HiId > t.lastID {
				// Range is inclusive - exclusive [low, hi),
				// to delete all messages hi must be lastId + 1
				dq.HiId = t.lastID + 1
			} else if dq.LowId == dq.HiId || dq.LowId+1 == dq.HiId {
				dq.HiId = 0
			}

			if dq.HiId == 0 {
				count++
			} else {
				count += dq.HiId - dq.LowId
			}

			ranges = append(ranges, types.Range{Low: dq.LowId, Hi: dq.HiId})
		}

		if err == nil {
			// Sort by Low ascending then by Hi descending.
			sort.Sort(types.RangeSorter(ranges))
			// Collapse overlapping ranges
			ranges = types.RangeSorter(ranges).Normalize()
		}

		if count > defaultMaxDeleteCount && len(ranges) > 1 {
			err = errors.New("del.msg: too many messages to delete")
		}
	}

	if err != nil {
		sess.queueOut(ErrMalformedReply(msg, now))
		return err
	}

	forUser := asUid
	if del.Hard {
		forUser = types.ZeroUid
	}

	if err = store.Messages.DeleteList(t.name, t.delID+1, forUser, ranges); err != nil {
		sess.queueOut(ErrUnknownReply(msg, now))
		return err
	}

	// Increment Delete transaction ID
	t.delID++
	dr := delrangeDeserialize(ranges)
	if del.Hard {
		for uid, pud := range t.perUser {
			pud.delID = t.delID
			t.perUser[uid] = pud
		}
		// Broadcast the change to all, online and offline, exclude the session making the change.
		params := &presParams{delID: t.delID, delSeq: dr, actor: asUid.UserId()}
		filters := &presFilters{filterIn: types.ModeRead}
		t.presSubsOnline("del", params.actor, params, filters, sess.sid)
		t.presSubsOffline("del", params, filters, nilPresFilters, sess.sid, true)
	} else {
		pud := t.perUser[asUid]
		pud.delID = t.delID
		t.perUser[asUid] = pud

		// Notify user's other sessions
		t.presPubMessageDelete(asUid, pud.modeGiven&pud.modeWant, t.delID, dr, sess.sid)
	}

	sess.queueOut(NoErrParamsReply(msg, now, map[string]int{"del": t.delID}))

	return nil
}

// Shut down the topic in response to {del what="topic"} request
// See detailed description at hub.topicUnreg()
// 1. Checks if the requester is the owner. If so:
// 1.2 Evict all sessions
// 1.3 Ask hub to unregister self
// 1.4 Exit the run() loop
// 2. If requester is not the owner:
// 2.1 If this is a p2p topic:
// 2.1.1 Check if the other subscription still exists, if so, treat request as {leave unreg=true}
// 2.1.2 If the other subscription does not exist, delete topic
// 2.2 If this is not a p2p topic, treat it as {leave unreg=true}
func (t *Topic) replyDelTopic(sess *Session, asUid types.Uid, msg *ClientComMessage) error {
	if t.owner != asUid {
		// Cases 2.1.1 and 2.2
		if t.cat != types.TopicCatP2P || t.subsCount() == 2 {
			return t.replyLeaveUnsub(sess, msg, asUid)
		}
	}

	// Notifications are sent from the topic loop.

	return nil
}

// Delete credential
func (t *Topic) replyDelCred(sess *Session, asUid types.Uid, authLvl auth.Level, msg *ClientComMessage) error {
	now := types.TimeNow()
	incomingReqTs := msg.Timestamp
	del := msg.Del

	if t.cat != types.TopicCatMe {
		sess.queueOut(ErrPermissionDeniedReply(msg, now))
		return errors.New("del.cred: invalid topic category")
	}
	if del.Cred == nil || del.Cred.Method == "" {
		sess.queueOut(ErrMalformedReply(msg, now))
		return errors.New("del.cred: missing method")
	}

	tags, err := deleteCred(asUid, authLvl, del.Cred)
	if tags != nil {
		// Check if anything has been actually removed.
		_, removed := stringSliceDelta(t.tags, tags)
		if len(removed) > 0 {
			t.tags = tags
			t.presSubsOnline("tags", "", nilPresParams, nilPresFilters, "")
		}
	} else if err == nil {
		sess.queueOut(InfoNoActionReply(msg, now))
		return nil
	}
	sess.queueOut(decodeStoreErrorExplicitTs(err, del.Id, del.Topic, now, incomingReqTs, nil))
	return err
}

// Delete subscription.
func (t *Topic) replyDelSub(sess *Session, asUid types.Uid, msg *ClientComMessage) error {
	now := types.TimeNow()
	del := msg.Del

	asChan, err := t.verifyChannelAccess(msg.Original)
	if err != nil {
		// User should not be able to address non-channel topic as channel.
		sess.queueOut(ErrNotFoundReply(msg, now))
		return types.ErrNotFound
	}
	if asChan {
		// Don't allow channel readers to delete self-subscription. Use leave-unsub or del-topic.
		sess.queueOut(ErrPermissionDeniedReply(msg, now))
		return errors.New("channel access denied: cannot delete subscription")
	}

	// Get ID of the affected user
	uid := types.ParseUserId(del.User)

	pud := t.perUser[asUid]
	if !(pud.modeGiven & pud.modeWant).IsAdmin() {
		err = errors.New("del.sub: permission denied")
	} else if uid.IsZero() || uid == asUid {
		// Cannot delete self-subscription. User [leave unsub] or [delete topic]
		err = errors.New("del.sub: cannot delete self-subscription")
	} else if t.cat == types.TopicCatP2P {
		// Don't try to delete the other P2P user
		err = errors.New("del.sub: cannot apply to a P2P topic")
	}

	if err != nil {
		sess.queueOut(ErrPermissionDeniedReply(msg, now))
		return err
	}

	pud, ok := t.perUser[uid]
	if !ok {
		sess.queueOut(InfoNoActionReply(msg, now))
		return errors.New("del.sub: user not found")
	}

	// Check if the user being ejected is the owner.
	if (pud.modeGiven & pud.modeWant).IsOwner() {
		err = errors.New("del.sub: cannot evict topic owner")
	} else if !pud.modeWant.IsJoiner() {
		// If the user has banned the topic, subscription should not be deleted. Otherwise user may be re-invited
		// which defeats the purpose of banning.
		err = errors.New("del.sub: cannot delete banned subscription")
	}

	if err != nil {
		sess.queueOut(ErrPermissionDeniedReply(msg, now))
		return err
	}

	// Delete user's subscription from the database
	if err := store.Subs.Delete(t.name, uid); err != nil {
		if err == types.ErrNotFound {
			sess.queueOut(InfoNoActionReply(msg, now))
		} else {
			sess.queueOut(ErrUnknownReply(msg, now))
			return err
		}
	} else {
		sess.queueOut(NoErrReply(msg, now))
	}

	// Update cached unread count: negative value
	if (pud.modeWant & pud.modeGiven).IsReader() {
		usersUpdateUnread(uid, pud.readID-t.lastID, true)
	}

	// ModeUnset signifies deleted subscription as opposite to ModeNone - no access.
	t.notifySubChange(uid, asUid, false,
		pud.modeWant, pud.modeGiven, types.ModeUnset, types.ModeUnset, sess.sid)

	t.evictUser(uid, true, "")

	return nil
}

// replyLeaveUnsub is request to unsubscribe user and detach all user's sessions from topic.
func (t *Topic) replyLeaveUnsub(sess *Session, msg *ClientComMessage, asUid types.Uid) error {
	now := types.TimeNow()

	if asUid.IsZero() {
		panic("replyLeaveUnsub: zero asUid")
	}

	if t.owner == asUid {
		if msg != nil {
			sess.queueOut(ErrPermissionDeniedReply(msg, now))
		}
		return errors.New("replyLeaveUnsub: owner cannot unsubscribe")
	}

	var err error
	var asChan bool
	if msg != nil {
		asChan, err = t.verifyChannelAccess(msg.Original)
		if err != nil {
			sess.queueOut(ErrNotFoundReply(msg, now))
			return errors.New("replyLeaveUnsub: incorrect addressing of channel")
		}
	}

	pud := t.perUser[asUid]
	// Delete user's subscription from the database; msg could be nil, so cannot use msg.Original.
	if pud.isChan {
		// Handle channel reader.
		err = store.Subs.Delete(types.GrpToChn(t.name), asUid)
	} else {
		// Handle subscriber.
		err = store.Subs.Delete(t.name, asUid)
	}

	if err != nil {
		if msg != nil {
			if err == types.ErrNotFound {
				sess.queueOut(InfoNoActionReply(msg, now))
				err = nil
			} else {
				sess.queueOut(ErrUnknownReply(msg, now))
			}
		}
		return err
	}

	if msg != nil {
		sess.queueOut(NoErrReply(msg, now))
	}

	var oldWant types.AccessMode
	var oldGiven types.AccessMode
	if !asChan {
		pud := t.perUser[asUid]

		// Update cached unread count: negative value
		if (pud.modeWant & pud.modeGiven).IsReader() {
			usersUpdateUnread(asUid, pud.readID-t.lastID, true)
		}
		oldWant, oldGiven = pud.modeWant, pud.modeGiven
	} else {
		oldWant, oldGiven = types.ModeCChnReader, types.ModeCChnReader
		// Unsubscribe user's devices from the channel (FCM topic).
		t.channelSubUnsub(asUid, false)
	}

	// Send prsence notifictions to admins, other users, and user's other sessions.
	t.notifySubChange(asUid, asUid, asChan, oldWant, oldGiven, types.ModeUnset, types.ModeUnset, sess.sid)

	// Evict all user's sessions, clear cached data, send notifications.
	t.evictUser(asUid, true, sess.sid)

	return nil
}

// evictUser evicts all given user's sessions from the topic and clears user's cached data, if appropriate.
func (t *Topic) evictUser(uid types.Uid, unsub bool, skip string) {
	now := types.TimeNow()
	pud, ok := t.perUser[uid]

	// Detach user from topic
	if unsub {
		if t.cat == types.TopicCatP2P {
			// P2P: mark user as deleted
			pud.online = 0
			pud.deleted = true
			t.perUser[uid] = pud
		} else if ok {
			// Grp: delete per-user data
			delete(t.perUser, uid)
			t.computePerUserAcsUnion()

			if !pud.isChan {
				usersRegisterUser(uid, false)
			}
		}
	} else if ok {
		if pud.isChan {
			delete(t.perUser, uid)
			// No need to call computePerUserAcsUnion because removal of a channel reader does not change union permissions.
			// No need to unregister user as we ignore unread channel messages.
		} else {
			// Clear online status
			pud.online = 0
			t.perUser[uid] = pud
		}
	}

	// Detach all user's sessions
	msg := NoErrEvicted("", t.original(uid), now)
	msg.Ctrl.Params = map[string]interface{}{"unsub": unsub}
	msg.SkipSid = skip
	msg.uid = uid
	msg.AsUser = uid.UserId()
	for s := range t.sessions {
		if pssd, removed := t.remSession(s, uid); pssd != nil {
			if removed {
				s.detachSession(t.name)
			}
			if s.sid != skip {
				s.queueOut(msg)
			}
		}
	}
}

// User's subscription to a topic has changed, send presence notifications.
// 1. New subscription
// 2. Deleted subscription
// 3. Permissions changed
// Sending to
// (a) Topic admins online on topic itself.
// (b) Topic admins offline on 'me' if approval is needed.
// (c) If subscription is deleted, 'gone' to target.
// (d) 'off' to topic members online if deleted or muted.
// (e) To target user.
func (t *Topic) notifySubChange(uid, actor types.Uid, isChan bool,
	oldWant, oldGiven, newWant, newGiven types.AccessMode, skip string) {

	unsub := newWant == types.ModeUnset || newGiven == types.ModeUnset

	target := uid.UserId()

	dWant := types.ModeNone.String()
	if newWant.IsDefined() {
		if oldWant.IsDefined() && !oldWant.IsZero() {
			dWant = oldWant.Delta(newWant)
		} else {
			dWant = newWant.String()
		}
	}

	dGiven := types.ModeNone.String()
	if newGiven.IsDefined() {
		if oldGiven.IsDefined() && !oldGiven.IsZero() {
			dGiven = oldGiven.Delta(newGiven)
		} else {
			dGiven = newGiven.String()
		}
	}
	params := &presParams{
		target: target,
		actor:  actor.UserId(),
		dWant:  dWant,
		dGiven: dGiven,
	}

	filterSharers := &presFilters{
		filterIn:    types.ModeCSharer,
		excludeUser: target,
	}

	// Announce the change in permissions to the admins who are online in the topic, exclude the target
	// and exclude the actor's session.
	t.presSubsOnline("acs", target, params, filterSharers, skip)

	// If it's a new subscription or if the user asked for permissions in excess of what was granted,
	// announce the request to topic admins on 'me' so they can approve the request. The notification
	// is not sent to the target user or the actor's session.
	if newWant.BetterThan(newGiven) || oldWant == types.ModeNone {
		t.presSubsOffline("acs", params, filterSharers, filterSharers, skip, true)
	}

	// Handling of muting/unmuting.
	// Case A: subscription deleted.
	// Case B: subscription muted only.
	if unsub {
		// Subscription deleted.

		// In case of a P2P topic subscribe/unsubscribe users from each other's notifications.
		if t.cat == types.TopicCatP2P {
			uid2 := t.p2pOtherUser(uid)
			// Remove user1's subscription to user2 and notify user1's other sessions that he is gone.
			t.presSingleUserOffline(uid, newWant&newGiven, "gone", nilPresParams, skip, false)
			// Tell user2 that user1 is offline but let him keep sending updates in case user1 resubscribes.
			presSingleUserOfflineOffline(uid2, target, "off", nilPresParams, "")
		} else if t.cat == types.TopicCatGrp && !isChan {
			// Notify all sharers that the user is offline now.
			t.presSubsOnline("off", uid.UserId(), nilPresParams, filterSharers, skip)
			// Notify target that the subscription is gone.
			presSingleUserOfflineOffline(uid, t.name, "gone", nilPresParams, skip)
		}
	} else {
		// Subscription altered.

		if !(newWant & newGiven).IsPresencer() && (oldWant & oldGiven).IsPresencer() {
			// Subscription just muted.

			var source string
			if t.cat == types.TopicCatP2P {
				source = t.p2pOtherUser(uid).UserId()
			} else if t.cat == types.TopicCatGrp && !isChan {
				source = t.name
			}
			if source != "" {
				// Tell user1 to start discarding updates from muted topic/user.
				presSingleUserOfflineOffline(uid, source, "off+dis", nilPresParams, "")
			}

		} else if (newWant & newGiven).IsPresencer() && !(oldWant & oldGiven).IsPresencer() {
			// Subscription un-muted.

			// Notify subscriber of topic's online status.
			if t.cat == types.TopicCatGrp && !isChan {
				t.presSingleUserOffline(uid, newWant&newGiven, "?unkn+en", nilPresParams, "", false)
			} else if t.cat == types.TopicCatMe {
				// User is visible online now, notify subscribers.
				t.presUsersOfInterest("on+en", t.userAgent)
			}
		}

		// Notify target that permissions have changed.

		// Notify sessions online in the topic.
		t.presSubsOnlineDirect("acs", params, &presFilters{singleUser: target}, skip)
		// Notify target's other sessions on 'me'.
		t.presSingleUserOffline(uid, newWant&newGiven, "acs", params, skip, true)
	}
}

// Prepares a payload to be delivered to a mobile device as a push notification in response to a {data} message.
func (t *Topic) pushForData(fromUid types.Uid, data *MsgServerData) *push.Receipt {
	// The `Topic` in the push receipt is `t.xoriginal` for group topics, `fromUid` for p2p topics,
	// not the t.original(fromUid) because it's the topic name as seen by the recipient, not by the sender.
	topic := t.xoriginal
	if t.cat == types.TopicCatP2P {
		topic = fromUid.UserId()
	}

	// Initialize the push receipt.
	contentType, _ := data.Head["mime"].(string)
	receipt := push.Receipt{
		To: make(map[types.Uid]push.Recipient, t.subsCount()),
		Payload: push.Payload{
			What:        push.ActMsg,
			Silent:      false,
			Topic:       topic,
			From:        data.From,
			Timestamp:   data.Timestamp,
			SeqId:       data.SeqId,
			ContentType: contentType,
			Content:     data.Content,
		},
	}

	if t.isChan {
		receipt.Channel = types.GrpToChn(t.xoriginal)
	}

	for uid, pud := range t.perUser {
		online := pud.online
		if uid == fromUid && online == 0 {
			// Make sure the sender's devices receive a silent push.
			online = 1
		}

		// Send only to those who have notifications enabled.
		mode := pud.modeWant & pud.modeGiven
		if mode.IsPresencer() && mode.IsReader() && !pud.deleted && !pud.isChan {
			receipt.To[uid] = push.Recipient{
				// Number of attached sessions the data message will be delivered to.
				// Push notifications sent to users with non-zero online sessions will be marked silent.
				Delivered: online,
			}
		}
	}
	if len(receipt.To) > 0 || receipt.Channel != "" {
		return &receipt
	}
	// If there are no recipient there is no need to send the push notification.
	return nil
}

func (t *Topic) preparePushForSubReceipt(fromUid types.Uid, now time.Time) *push.Receipt {
	// The `Topic` in the push receipt is `t.xoriginal` for group topics, `fromUid` for p2p topics,
	// not the t.original(fromUid) because it's the topic name as seen by the recipient, not by the sender.
	topic := t.xoriginal
	if t.cat == types.TopicCatP2P {
		topic = fromUid.UserId()
	}

	// Initialize the push receipt.
	receipt := &push.Receipt{
		To: make(map[types.Uid]push.Recipient, t.subsCount()),
		Payload: push.Payload{
			What:      push.ActSub,
			Silent:    false,
			Topic:     topic,
			From:      fromUid.UserId(),
			Timestamp: now,
			SeqId:     t.lastID,
		},
	}
	return receipt
}

// Prepares payload to be delivered to a mobile device as a push notification in response to a new subscription in a p2p topic.
func (t *Topic) pushForP2PSub(fromUid, toUid types.Uid, want, given types.AccessMode, now time.Time) *push.Receipt {
	receipt := t.preparePushForSubReceipt(fromUid, now)
	receipt.Payload.ModeWant = want
	receipt.Payload.ModeGiven = given

	receipt.To[toUid] = push.Recipient{}

	return receipt
}

// Prepares payload to be delivered to a mobile device as a push notification in response to a new subscription in a group topic.
func (t *Topic) pushForGroupSub(fromUid types.Uid, now time.Time) *push.Receipt {
	receipt := t.preparePushForSubReceipt(fromUid, now)
	for uid, pud := range t.perUser {
		// Send only to those who have notifications enabled, exclude the originating user.
		if uid == fromUid {
			continue
		}
		mode := pud.modeWant & pud.modeGiven
		if mode.IsPresencer() && mode.IsReader() && !pud.deleted && !pud.isChan {
			receipt.To[uid] = push.Recipient{}
		}
	}
	if len(receipt.To) > 0 || receipt.Channel != "" {
		return receipt
	}
	return nil
}

// FIXME: this won't work correctly with multiplexing sessions.
func (t *Topic) mostRecentSession() *Session {
	var sess *Session
	var latest int64
	for s := range t.sessions {
		sessionLastAction := atomic.LoadInt64(&s.lastAction)
		if sessionLastAction > latest {
			sess = s
			latest = sessionLastAction
		}
	}
	return sess
}

const (
	// Topic is fully initialized.
	topicStatusLoaded = 0x1
	// Topic is paused: all packets are rejected.
	topicStatusPaused = 0x2

	// Topic is in the process of being deleted. This is irrecoverable.
	topicStatusMarkedDeleted = 0x10
	// Topic is suspended: read-only mode.
	topicStatusReadOnly = 0x20
)

// statusChangeBits sets or removes given bits from t.status
func (t *Topic) statusChangeBits(bits int32, set bool) {
	for {
		oldStatus := atomic.LoadInt32(&t.status)
		newStatus := oldStatus
		if set {
			newStatus |= bits
		} else {
			newStatus &= ^bits
		}
		if newStatus == oldStatus {
			break
		}
		if atomic.CompareAndSwapInt32(&t.status, oldStatus, newStatus) {
			break
		}
	}
}

// markLoaded indicates that topic subscribers have been loaded into memory.
func (t *Topic) markLoaded() {
	t.statusChangeBits(topicStatusLoaded, true)
}

// markPaused pauses or unpauses the topic. When the topic is paused all
// messages are rejected.
func (t *Topic) markPaused(pause bool) {
	t.statusChangeBits(topicStatusPaused, pause)
}

// markDeleted marks topic as being deleted.
func (t *Topic) markDeleted() {
	t.statusChangeBits(topicStatusMarkedDeleted, true)
}

// markReadOnly suspends/un-suspends the topic: adds or removes the 'read-only' flag.
func (t *Topic) markReadOnly(readOnly bool) {
	t.statusChangeBits(topicStatusReadOnly, readOnly)
}

// isInactive checks if topic is paused or being deleted.
func (t *Topic) isInactive() bool {
	return (atomic.LoadInt32(&t.status) & (topicStatusPaused | topicStatusMarkedDeleted)) != 0
}

func (t *Topic) isReadOnly() bool {
	return (atomic.LoadInt32(&t.status) & topicStatusReadOnly) != 0
}

func (t *Topic) isLoaded() bool {
	return (atomic.LoadInt32(&t.status) & topicStatusLoaded) != 0
}

func (t *Topic) isDeleted() bool {
	return (atomic.LoadInt32(&t.status) & topicStatusMarkedDeleted) != 0
}

// Get topic name suitable for the given client
func (t *Topic) original(uid types.Uid) string {
	if t.cat == types.TopicCatP2P {
		if pud, ok := t.perUser[uid]; ok {
			return pud.topicName
		}
		panic("Invalid P2P topic")
	}

	if t.cat == types.TopicCatGrp && t.isChan {
		if t.perUser[uid].isChan {
			// This is a channel reader.
			return types.GrpToChn(t.xoriginal)
		}
	}
	return t.xoriginal
}

// Get ID of the other user in a P2P topic
func (t *Topic) p2pOtherUser(uid types.Uid) types.Uid {
	if t.cat == types.TopicCatP2P {
		// Try to find user in subscribers.
		for u2 := range t.perUser {
			if u2.Compare(uid) != 0 {
				return u2
			}
		}
	}

	// Even when one user is deleted, the subscription must be restored
	// before p2pOtherUser is called.
	panic("Not a valid P2P topic")
}

// Get per-session value of fnd.Public
func (t *Topic) fndGetPublic(sess *Session) interface{} {
	if t.cat == types.TopicCatFnd {
		if t.public == nil {
			return nil
		}
		if pubmap, ok := t.public.(map[string]interface{}); ok {
			return pubmap[sess.sid]
		}
		panic("Invalid Fnd.Public type")
	}
	panic("Not Fnd topic")
}

// Assign per-session fnd.Public. Returns true if value has been changed.
func (t *Topic) fndSetPublic(sess *Session, public interface{}) bool {
	if t.cat != types.TopicCatFnd {
		panic("Not Fnd topic")
	}

	var pubmap map[string]interface{}
	var ok bool
	if t.public != nil {
		if pubmap, ok = t.public.(map[string]interface{}); !ok {
			// This could only happen if fnd.public is assigned outside of this function.
			panic("Invalid Fnd.Public type")
		}
	}
	if pubmap == nil {
		pubmap = make(map[string]interface{})
	}

	if public != nil {
		pubmap[sess.sid] = public
	} else {
		ok = (pubmap[sess.sid] != nil)
		delete(pubmap, sess.sid)
		if len(pubmap) == 0 {
			pubmap = nil
		}
	}
	t.public = pubmap
	return ok
}

// Remove per-session value of fnd.Public.
func (t *Topic) fndRemovePublic(sess *Session) {
	if t.public == nil {
		return
	}
	// FIXME: case of a multiplexing session won't work correctly.
	// Maybe handle it at the proxy topic.
	if pubmap, ok := t.public.(map[string]interface{}); ok {
		delete(pubmap, sess.sid)
		return
	}
	panic("Invalid Fnd.Public type")
}

func (t *Topic) accessFor(authLvl auth.Level) types.AccessMode {
	return selectAccessMode(authLvl, t.accessAnon, t.accessAuth, getDefaultAccess(t.cat, true, false))
}

// subsCount returns the number of topic subscribers
func (t *Topic) subsCount() int {
	if t.cat == types.TopicCatP2P {
		count := 0
		for uid := range t.perUser {
			if !t.perUser[uid].deleted {
				count++
			}
		}
		return count
	}
	return len(t.perUser)
}

// Add session record. 'user' may be different from sess.uid.
func (t *Topic) addSession(sess *Session, asUid types.Uid, isChanSub bool) {
	s := sess
	if sess.multi != nil {
		s = s.multi
	}

	if pssd, ok := t.sessions[s]; ok {
		// Subscription already exists.
		if s.isMultiplex() && !sess.background {
			// This slice is expected to be relatively short.
			// Not doing anything fancy here like maps or sorting.
			pssd.muids = append(pssd.muids, asUid)
			t.sessions[s] = pssd
		}
		// Maybe panic here.
		return
	}

	if s.isMultiplex() {
		if sess.background {
			t.sessions[s] = perSessionData{}
		} else {
			t.sessions[s] = perSessionData{muids: []types.Uid{asUid}}
		}
	} else {
		t.sessions[s] = perSessionData{uid: asUid, isChanSub: isChanSub}
	}
}

// Disconnects session from topic if either one of the following is true:
// * 's' is an ordinary session AND ('asUid' is zero OR 'asUid' matches subscribed user).
// * 's' is a multiplexing session and it's being dropped all together ('asUid' is zero ).
// If 's' is a multiplexing session and asUid is not zero, it's removed from the list of session
// users 'muids'.
// Returns perSessionData if it was found and true if session was actually detached from topic.
func (t *Topic) remSession(sess *Session, asUid types.Uid) (*perSessionData, bool) {
	s := sess
	if sess.multi != nil {
		s = s.multi
	}
	pssd, ok := t.sessions[s]
	if !ok {
		// Session not found at all.
		return nil, false
	}

	if pssd.uid == asUid || asUid.IsZero() {
		delete(t.sessions, s)
		return &pssd, true
	}

	for i := range pssd.muids {
		if pssd.muids[i] == asUid {
			pssd.muids[i] = pssd.muids[len(pssd.muids)-1]
			pssd.muids = pssd.muids[:len(pssd.muids)-1]
			t.sessions[s] = pssd
			if len(pssd.muids) == 0 {
				delete(t.sessions, s)
				return &pssd, true
			}

			return &pssd, false
		}
	}

	return nil, false
}

// Check if topic has any online (non-background) users.
func (t *Topic) isOnline() bool {
	// Find at least one non-background session.
	for s, pssd := range t.sessions {
		if s.isMultiplex() && len(pssd.muids) > 0 {
			return true
		}
		if !s.background {
			return true
		}
	}
	return false
}

// Verifies if topic can be access by the provided name: access any topic as non-channel, access channel as channel.
// Returns true if access is for channel, false if not and error if access is invalid.
func (t *Topic) verifyChannelAccess(asTopic string) (bool, error) {
	if !types.IsChannel(asTopic) {
		return false, nil
	}
	if t.isChan {
		return true, nil
	}
	return false, types.ErrNotFound
}

// Infer topic category from name.
func topicCat(name string) types.TopicCat {
	return types.GetTopicCat(name)
}

// Generate random string as a name of the group topic
func genTopicName() string {
	return "grp" + store.Store.GetUidString()
}

// Convert expanded (routable) topic name into name suitable for sending to the user.
// For example p2pAbCDef123 -> usrAbCDef
func topicNameForUser(name string, uid types.Uid, isChan bool) string {
	switch topicCat(name) {
	case types.TopicCatMe:
		return "me"
	case types.TopicCatFnd:
		return "fnd"
	case types.TopicCatP2P:
		uid1, uid2, _ := types.ParseP2P(name)
		if uid == uid1 {
			return uid2.UserId()
		}
		return uid1.UserId()
	case types.TopicCatGrp:
		if isChan {
			return types.GrpToChn(name)
		}
	}
	return name
}<|MERGE_RESOLUTION|>--- conflicted
+++ resolved
@@ -137,16 +137,9 @@
 	modeGiven types.AccessMode
 
 	// P2P only:
-<<<<<<< HEAD
-	public  interface{}
-	trusted interface{}
-
-	lastSeen time.Time
-=======
 	public   interface{}
 	trusted  interface{}
 	lastSeen *time.Time
->>>>>>> 7458de20
 	lastUA   string
 
 	topicName string
@@ -524,17 +517,10 @@
 
 		case leave := <-t.unreg:
 			t.unregisterSession(leave.pkt, leave.sess)
-<<<<<<< HEAD
 
 		case msg := <-t.clientMsg:
 			t.handleClientMsg(msg)
 
-=======
-
-		case msg := <-t.clientMsg:
-			t.handleClientMsg(msg)
-
->>>>>>> 7458de20
 		case msg := <-t.serverMsg:
 			t.handleServerMsg(msg)
 
@@ -1911,15 +1897,10 @@
 
 	pud, full := t.perUser[asUid]
 
-<<<<<<< HEAD
-	if t.cat == types.TopicCatMe {
-		full = true
-	} else if t.cat == types.TopicCatGrp {
+	full = full || t.cat == types.TopicCatMe
+	if t.cat == types.TopicCatGrp {
 		desc.IsChan = t.isChan
 	}
-=======
-	full = full || t.cat == types.TopicCatMe
->>>>>>> 7458de20
 
 	if ifUpdated {
 		if t.public != nil || t.trusted != nil {
